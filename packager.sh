--- conflicted
+++ resolved
@@ -34,13 +34,8 @@
 # file system (in-memory or disk)
 #
 
-<<<<<<< HEAD
-# export PS4='+${BASH_SOURCE}:${LINENO}:${FUNCNAME[0]}: '
-if [ "$GEM_SET_DEBUG" = "true" ]; then
-=======
 if [ -n "$GEM_SET_DEBUG" -a "$GEM_SET_DEBUG" != "false" ]; then
     export PS4='+${BASH_SOURCE}:${LINENO}:${FUNCNAME[0]}: '
->>>>>>> c9a19f24
     set -x
 fi
 set -e
