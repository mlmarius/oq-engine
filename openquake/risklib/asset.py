# -*- coding: utf-8 -*-
# vim: tabstop=4 shiftwidth=4 softtabstop=4
#
# Copyright (C) 2013-2018 GEM Foundation
#
# OpenQuake is free software: you can redistribute it and/or modify it
# under the terms of the GNU Affero General Public License as published
# by the Free Software Foundation, either version 3 of the License, or
# (at your option) any later version.
#
# OpenQuake is distributed in the hope that it will be useful,
# but WITHOUT ANY WARRANTY; without even the implied warranty of
# MERCHANTABILITY or FITNESS FOR A PARTICULAR PURPOSE.  See the
# GNU Affero General Public License for more details.
#
# You should have received a copy of the GNU Affero General Public License
# along with OpenQuake. If not, see <http://www.gnu.org/licenses/>.
import operator
import logging
import csv
import os
import numpy
from shapely import wkt, geometry

from openquake.baselib import hdf5, general
from openquake.baselib.node import Node, context
from openquake.baselib.python3compat import encode, decode
from openquake.hazardlib import valid, nrml, geo, InvalidFile


class CostCalculator(object):
    """
    Return the value of an asset for the given loss type depending
    on the cost types declared in the exposure, as follows:

        case 1: cost type: aggregated:
            cost = economic value
        case 2: cost type: per asset:
            cost * number (of assets) = economic value
        case 3: cost type: per area and area type: aggregated:
            cost * area = economic value
        case 4: cost type: per area and area type: per asset:
            cost * area * number = economic value

    The same "formula" applies to retrofitting cost.
    """
    def __init__(self, cost_types, area_types, units,
                 deduct_abs=True, limit_abs=True, tagi={'taxonomy': 0}):
        if set(cost_types) != set(area_types):
            raise ValueError('cost_types has keys %s, area_types has keys %s'
                             % (sorted(cost_types), sorted(area_types)))
        for ct in cost_types.values():
            assert ct in ('aggregated', 'per_asset', 'per_area'), ct
        for at in area_types.values():
            assert at in ('aggregated', 'per_asset'), at
        self.cost_types = cost_types
        self.area_types = area_types
        self.units = units
        self.deduct_abs = deduct_abs
        self.limit_abs = limit_abs
        self.tagi = tagi

    def __call__(self, loss_type, values, area, number):
        cost = values.get(loss_type)
        if cost is None:
            return numpy.nan
        cost_type = self.cost_types[loss_type]
        if cost_type == "aggregated":
            return cost
        if cost_type == "per_asset":
            return cost * number
        if cost_type == "per_area":
            area_type = self.area_types[loss_type]
            if area_type == "aggregated":
                return cost * area
            elif area_type == "per_asset":
                return cost * area * number
        # this should never happen
        raise RuntimeError('Unable to compute cost')

    def get_units(self, loss_types):
        """
        :param: a list of loss types
        :returns: an array of units as byte strings, suitable for HDF5
        """
        lst = []
        for lt in loss_types:
            if lt.endswith('_ins'):
                lt = lt[:-4]
            if lt == 'occupants':
                unit = 'people'
            else:
                unit = self.units[lt]
            lst.append(encode(unit))
        return numpy.array(lst)

    def __toh5__(self):
        loss_types = sorted(self.cost_types)
        dt = numpy.dtype([('cost_type', hdf5.vstr),
                          ('area_type', hdf5.vstr),
                          ('unit', hdf5.vstr)])
        array = numpy.zeros(len(loss_types), dt)
        array['cost_type'] = [self.cost_types[lt] for lt in loss_types]
        array['area_type'] = [self.area_types[lt] for lt in loss_types]
        array['unit'] = [self.units[lt] for lt in loss_types]
        attrs = dict(deduct_abs=self.deduct_abs, limit_abs=self.limit_abs,
                     loss_types=hdf5.array_of_vstr(loss_types))
        return array, attrs

    def __fromh5__(self, array, attrs):
        vars(self).update(attrs)
        self.cost_types = dict(zip(self.loss_types, array['cost_type']))
        self.area_types = dict(zip(self.loss_types, array['area_type']))
        self.units = dict(zip(self.loss_types, array['unit']))

    def __repr__(self):
        return '<%s %s>' % (self.__class__.__name__, vars(self))


costcalculator = CostCalculator(
    cost_types=dict(structural='per_area'),
    area_types=dict(structural='per_asset'),
    units=dict(structural='EUR'))


class Asset(object):
    """
    Describe an Asset as a collection of several values. A value can
    represent a replacement cost (e.g. structural cost, business
    interruption cost) or another quantity that can be considered for
    a risk analysis (e.g. occupants).

    Optionally, a Asset instance can hold also a collection of
    deductible values and insured limits considered for insured losses
    calculations.
    """
    def __init__(self,
                 ordinal,
                 tagidxs,
                 number,
                 location,
                 values,
                 area=1,
                 deductibles=None,
                 insurance_limits=None,
                 retrofitted=None,
                 calc=costcalculator):
        """
        :param ordinal:
            an integer identifier for the asset, used to order them
        :param tagidxs:
            a list of indices for the taxonomy and other tags
        :param number:
            number of apartments of number of people in the given asset
        :param location:
            geographic location of the asset
        :param dict values:
            asset values keyed by loss types
        :param dict deductible:
            deductible values (expressed as a percentage relative to
            the value of the asset) keyed by loss types
        :param dict insurance_limits:
            insured limits values (expressed as a percentage relative to
            the value of the asset) keyed by loss types
        :param retrofitted:
            asset retrofitted value
        :param calc:
            cost calculator instance
        :param ordinal:
            asset collection ordinal
        """
        self.ordinal = ordinal
        self.tagidxs = tagidxs
        self.number = number
        self.location = location
        self.values = values
        self.area = area
        self._retrofitted = retrofitted
        self.deductibles = deductibles
        self.insurance_limits = insurance_limits
        self.calc = calc
        self._cost = {}  # cache for the costs

    def value(self, loss_type, time_event=None):
        """
        :returns: the total asset value for `loss_type`
        """
        if loss_type == 'occupants':
            return self.values['occupants_' + str(time_event)]
        try:  # extract from the cache
            val = self._cost[loss_type]
        except KeyError:  # compute
            val = self.calc(loss_type, self.values, self.area, self.number)
            self._cost[loss_type] = val
        return val

    @property
    def taxonomy(self):
        return self.tagvalue('taxonomy')

    def tagvalue(self, tagname):
        """
        :returns: the tagvalue associated to the given tagname
        """
        return self.tagidxs[self.calc.tagi[tagname]]

    def deductible(self, loss_type):
        """
        :returns: the deductible fraction of the asset cost for `loss_type`
        """
        val = self.calc(loss_type, self.deductibles, self.area, self.number)
        if self.calc.deduct_abs:  # convert to relative value
            return val / self.calc(loss_type, self.values,
                                   self.area, self.number)
        else:
            return val

    def insurance_limit(self, loss_type):
        """
        :returns: the limit fraction of the asset cost for `loss_type`
        """
        val = self.calc(loss_type, self.insurance_limits, self.area,
                        self.number)
        if self.calc.limit_abs:  # convert to relative value
            return val / self.calc(loss_type, self.values,
                                   self.area, self.number)
        else:
            return val

    def retrofitted(self):
        """
        :returns: the asset retrofitted value
        """
        return self.calc('structural', {'structural': self._retrofitted},
                         self.area, self.number)

    def tagmask(self, tags):
        """
        :returns: a boolean array with True where the assets has tags
        """
        mask = numpy.zeros(len(tags), bool)
        for t, tag in enumerate(tags):
            tagname, tagvalue = tag.split('=')
            mask[t] = self.tagvalue(tagname) == tagvalue
        return mask

    def __lt__(self, other):
        return self.ordinal < other.ordinal

    def __repr__(self):
        return '<Asset #%s>' % self.ordinal


U8 = numpy.uint8
U16 = numpy.uint16
U32 = numpy.uint32
F32 = numpy.float32
U64 = numpy.uint64
TWO16 = 2 ** 16
by_taxonomy = operator.attrgetter('taxonomy')


class TagCollection(object):
    """
    An iterable collection of tags in the form "tagname=tagvalue".

    :param tagnames: a list of tagnames starting with 'taxonomy'

    The collection has a couple of attributes for each tagname,
    starting with .taxonomy (a list of taxonomies) and .taxonomy_idx
    (a dictionary taxonomy -> integer index).
    """
    def __init__(self, tagnames):
        assert tagnames[0] == 'taxonomy', tagnames
        assert len(tagnames) == len(set(tagnames)), (
            'The tagnames %s contain duplicates' % tagnames)
        self.tagnames = []
        for tagname in tagnames:
            self.add_tagname(tagname)

    def add_tagname(self, tagname):
        self.tagnames.append(tagname)
        setattr(self, tagname + '_idx', {'?': 0})
        setattr(self, tagname, ['?'])

    def add(self, tagname, tagvalue):
        """
        :returns: numeric index associated to the tag
        """
        dic = getattr(self, tagname + '_idx')
        try:
            return dic[tagvalue]
        except KeyError:
            dic[tagvalue] = idx = len(dic)
            getattr(self, tagname).append(tagvalue)
            if idx > TWO16:
                raise InvalidFile('contains more then %d tags' % TWO16)
            return idx

    def add_tags(self, dic, prefix):
        """
        :param dic: a dictionary tagname -> tagvalue
        :returns: a list of tag indices, one per tagname
        """
        # fill missing tagvalues with "?", raise an error for unknown tagnames
        idxs = []
        for tagname in self.tagnames:
            if tagname == 'exposure':
                idxs.append(self.add('exposure', prefix))
                continue
            try:
                tagvalue = dic.pop(tagname)
            except KeyError:
                tagvalue = '?'
            else:
                if tagvalue in '?*':
                    raise ValueError(
                        'Invalid tagvalue="%s"' % tagvalue)
            idxs.append(self.add(tagname, tagvalue))
        if prefix:
            idxs.append(self.add('exposure', prefix))
        if dic:
            raise ValueError(
                'Unknown tagname %s or <tagNames> not '
                'specified in the exposure' % ', '.join(dic))
        return idxs

    def get_tag(self, tagname, tagidx):
        """
        :returns: the tag associated to the given tagname and tag index
        """
        return '%s=%s' % (tagname, decode(getattr(self, tagname)[tagidx]))

    def gen_tags(self, tagname):
        """
        :yields: the tags associated to the given tagname
        """
        for tagvalue in getattr(self, tagname):
            yield '%s=%s' % (tagname, decode(tagvalue))

    def __toh5__(self):
        dic = {}
        for tagname in self.tagnames:
            dic[tagname] = numpy.array(getattr(self, tagname), hdf5.vstr)
        return dic, {'tagnames': numpy.array(self.tagnames, hdf5.vstr)}

    def __fromh5__(self, dic, attrs):
        self.tagnames = [decode(name) for name in attrs['tagnames']]
        for tagname in dic:
            setattr(self, tagname + '_idx',
                    {tag: idx for idx, tag in enumerate(dic[tagname])})
            setattr(self, tagname, dic[tagname].value)

    def __iter__(self):
        tags = []
        for tagname in self.tagnames:
            for tagvalue in getattr(self, tagname):
                tags.append('%s=%s' % (tagname, tagvalue))
        return iter(sorted(tags))

    def __len__(self):
        return sum(len(getattr(self, tagname)) for tagname in self.tagnames)


class AssetCollection(object):
    # the information about the assets is stored in a numpy array and in a
    # variable-length dataset aids_by_tags; we could store everything in a
    # single array and it would be easier, but then we would need to transfer
    # unneeded strings; also we would have to use fixed-length string, since
    # numpy has no concept of variable-lenght strings; unless we associate
    # numbers to each tagvalue, which is possible
    D, I = len('deductible-'), len('insurance_limit-')

    def __init__(self, asset_refs, assets_by_site, tagcol, cost_calculator,
                 time_event, occupancy_periods):
        self.tagcol = tagcol
        self.cost_calculator = cost_calculator
        self.time_event = time_event
        self.tot_sites = len(assets_by_site)
        self.array, self.occupancy_periods = build_asset_array(
            assets_by_site, tagcol.tagnames)
        if self.occupancy_periods and not occupancy_periods:
            logging.warn('Missing <occupancyPeriods>%s</occupancyPeriods> '
                         'in the exposure', self.occupancy_periods)
        elif self.occupancy_periods.strip() != occupancy_periods.strip():
            raise ValueError('Expected %s, got %s' %
                             (occupancy_periods, self.occupancy_periods))
        self.asset_refs = asset_refs
        fields = self.array.dtype.names
        self.loss_types = [f[6:] for f in fields if f.startswith('value-')]
        if any(field.startswith('occupants_') for field in fields):
            self.loss_types.append('occupants')
        self.loss_types.sort()
        self.deduc = [n for n in fields if n.startswith('deductible-')]
        self.i_lim = [n for n in fields if n.startswith('insurance_limit-')]
        self.retro = [n for n in fields if n == 'retrofitted']

    @property
    def tagnames(self):
        """
        :returns: the tagnames
        """
        return self.tagcol.tagnames

    def get_aids_by_tag(self):
        """
        :returns: dict tag -> asset ordinals
        """
        aids_by_tag = general.AccumDict(accum=set())
        for aid, ass in enumerate(self):
            for tagname, tagidx in zip(self.tagnames, ass.tagidxs):
                tag = self.tagcol.get_tag(tagname, tagidx)
                aids_by_tag[tag].add(aid)
        return aids_by_tag

    @property
    def taxonomies(self):
        """
        Return a list of taxonomies, one per asset (with duplicates)
        """
        return self.array['taxonomy']

    def assets_by_site(self):
        """
        :returns: numpy array of lists with the assets by each site
        """
        assets_by_site = [[] for sid in range(self.tot_sites)]
        for i, ass in enumerate(self.array):
            assets_by_site[ass['site_id']].append(self[i])
        return numpy.array(assets_by_site)

    def aggregate_by(self, tagnames, array):
        """
        :param tagnames: a list of valid tag names
        :param array: an array with the same length as the asset collection
        :returns: an array of aggregate values with the proper shape
        """
        missing = set(tagnames) - set(self.tagcol.tagnames)
        if missing:
            raise ValueError('Unknown tagname(s) %s' % missing)
        A, *shp = array.shape
        if A != len(self):
            raise ValueError('The array must have length %d, got %d' %
                             (len(self), A))
        shape = [len(getattr(self.tagcol, tagname)) for tagname in tagnames]
        acc = numpy.zeros(shape, (F32, shp) if shp else F32)
        for asset, row in zip(self.array, array):
            idx = tuple(asset[tagnames])
            acc[idx] += row
        return acc

    def reduce(self, sitecol):
        """
        :returns: a reduced AssetCollection on the given sitecol
        """
        ok_indices = numpy.sum(
            [self.array['site_id'] == sid for sid in sitecol.sids],
            axis=0, dtype=bool)
        new = object.__new__(self.__class__)
        vars(new).update(vars(self))
        new.array = self.array[ok_indices]
        new.asset_refs = self.asset_refs[ok_indices]
        return new

    def reduce_also(self, sitecol):
        """
        :returns: a reduced AssetCollection on the given sitecol
        NB: diffently from .reduce, also the SiteCollection is reduced
        and turned into a complete site collection.
        """
        array = []
        asset_refs = []
        for idx, sid in enumerate(sitecol.sids):
            mask = self.array['site_id'] == sid
            arr = self.array[mask]
            arr['site_id'] = idx
            array.append(arr)
            asset_refs.append(self.asset_refs[mask])
        new = object.__new__(self.__class__)
        vars(new).update(vars(self))
        new.array = numpy.concatenate(array)
        new.asset_refs = numpy.concatenate(asset_refs)
        sitecol.make_complete()
        return new

    def __iter__(self):
        for i in range(len(self)):
            yield self[i]

    def __getitem__(self, aid):
        a = self.array[aid]
        values = {lt: a['value-' + lt] for lt in self.loss_types
                  if lt != 'occupants'}
        for name in self.array.dtype.names:
            if name.startswith('occupants_'):
                values[name] = a[name]
        return Asset(
            aid,
            [a[decode(name)] for name in self.tagnames],
            number=a['number'],
            location=(valid.longitude(a['lon']),  # round coordinates
                      valid.latitude(a['lat'])),
            values=values,
            area=a['area'],
            deductibles={lt[self.D:]: a[lt] for lt in self.deduc},
            insurance_limits={lt[self.I:]: a[lt] for lt in self.i_lim},
            retrofitted=a['retrofitted'] if self.retro else None,
            calc=self.cost_calculator)

    def __len__(self):
        return len(self.array)

    def __toh5__(self):
        # NB: the loss types do not contain spaces, so we can store them
        # together as a single space-separated string
        op = decode(self.occupancy_periods)
        attrs = {'time_event': self.time_event or 'None',
                 'occupancy_periods': op,
                 'loss_types': ' '.join(self.loss_types),
                 'deduc': ' '.join(self.deduc),
                 'i_lim': ' '.join(self.i_lim),
                 'retro': ' '.join(self.retro),
                 'tot_sites': self.tot_sites,
                 'tagnames': encode(self.tagnames),
                 'nbytes': self.array.nbytes}
        return dict(
            array=self.array, cost_calculator=self.cost_calculator,
            tagcol=self.tagcol, asset_refs=self.asset_refs), attrs

    def __fromh5__(self, dic, attrs):
        for name in ('loss_types', 'deduc', 'i_lim', 'retro'):
            setattr(self, name, [decode(x) for x in attrs[name].split()])
        self.occupancy_periods = attrs['occupancy_periods']
        self.time_event = attrs['time_event']
        self.tot_sites = attrs['tot_sites']
        self.nbytes = attrs['nbytes']
        self.array = dic['array'].value
        self.tagcol = dic['tagcol']
        self.cost_calculator = dic['cost_calculator']
        self.asset_refs = dic['asset_refs'].value
        self.cost_calculator.tagi = {
            decode(tagname): i for i, tagname in enumerate(self.tagnames)}

    def __repr__(self):
        return '<%s with %d asset(s)>' % (self.__class__.__name__, len(self))


def build_asset_array(assets_by_site, tagnames=()):
    """
    :param assets_by_site: a list of lists of assets
    :param tagnames: a list of tag names
    :returns: an array `assetcol`
    """
    for assets in assets_by_site:
        if len(assets):
            first_asset = assets[0]
            break
    else:  # no break
        raise ValueError('There are no assets!')
    loss_types = []
    occupancy_periods = []
    for name in sorted(first_asset.values):
        if name.startswith('occupants_'):
            period = name.split('_', 1)[1]
            if period != 'None':
                # see scenario_risk test_case_2d
                occupancy_periods.append(period)
            loss_types.append(name)
            # discard occupants for different time periods
        else:
            loss_types.append('value-' + name)
    deductible_d = first_asset.deductibles or {}
    limit_d = first_asset.insurance_limits or {}
    deductibles = ['deductible-%s' % name for name in deductible_d]
    limits = ['insurance_limit-%s' % name for name in limit_d]
    retro = ['retrofitted'] if first_asset._retrofitted else []
    float_fields = loss_types + deductibles + limits + retro
    int_fields = [(str(name), U16) for name in tagnames]
    tagi = {str(name): i for i, name in enumerate(tagnames)}
    asset_dt = numpy.dtype(
        [('lon', F32), ('lat', F32), ('site_id', U32),
         ('number', F32), ('area', F32)] + [
             (str(name), float) for name in float_fields] + int_fields)
    num_assets = sum(len(assets) for assets in assets_by_site)
    assetcol = numpy.zeros(num_assets, asset_dt)
    asset_ordinal = 0
    fields = set(asset_dt.fields)
    for sid, assets_ in enumerate(assets_by_site):
        for asset in assets_:
            asset.ordinal = asset_ordinal
            record = assetcol[asset_ordinal]
            asset_ordinal += 1
            for field in fields:
                if field == 'number':
                    value = asset.number
                elif field == 'area':
                    value = asset.area
                elif field == 'site_id':
                    value = sid
                elif field == 'lon':
                    value = asset.location[0]
                elif field == 'lat':
                    value = asset.location[1]
                elif field.startswith('occupants_'):
                    value = asset.values[field]
                elif field == 'retrofitted':
                    value = asset._retrofitted
                elif field in tagnames:
                    value = asset.tagidxs[tagi[field]]
                else:
                    try:
                        name, lt = field.split('-')
                    except ValueError:  # no - in field
                        name, lt = 'value', field
                    # the line below retrieve one of `deductibles` or
                    # `insurance_limits` ("s" suffix)
                    value = getattr(asset, name + 's')[lt]
                record[field] = value
    return assetcol, ' '.join(occupancy_periods)


# ########################### exposure ############################ #

cost_type_dt = numpy.dtype([('name', hdf5.vstr),
                            ('type', hdf5.vstr),
                            ('unit', hdf5.vstr)])


def _get_exposure(fname, stop=None):
    """
    :param fname:
        path of the XML file containing the exposure
    :param stop:
        node at which to stop parsing (or None)
    :returns:
        a pair (Exposure instance, list of asset nodes)
    """
    [exposure] = nrml.read(fname, stop=stop)
    if not exposure.tag.endswith('exposureModel'):
        raise InvalidFile('%s: expected exposureModel, got %s' %
                          (fname, exposure.tag))
    description = exposure.description
    try:
        conversions = exposure.conversions
    except AttributeError:
        conversions = Node('conversions', nodes=[Node('costTypes', [])])
    try:
        inslimit = conversions.insuranceLimit
    except AttributeError:
        inslimit = Node('insuranceLimit', text=True)
    try:
        deductible = conversions.deductible
    except AttributeError:
        deductible = Node('deductible', text=True)
    try:
        area = conversions.area
    except AttributeError:
        # NB: the area type cannot be an empty string because when sending
        # around the CostCalculator object we would run into this numpy bug
        # about pickling dictionaries with empty strings:
        # https://github.com/numpy/numpy/pull/5475
        area = Node('area', dict(type='?'))
    try:
        occupancy_periods = exposure.occupancyPeriods.text or ''
    except AttributeError:
        occupancy_periods = ''
    try:
        tagNames = exposure.tagNames
    except AttributeError:
        tagNames = Node('tagNames', text='')
    tagnames = ~tagNames or []
    tagnames.insert(0, 'taxonomy')

    # read the cost types and make some check
    cost_types = []
    retrofitted = False
    for ct in conversions.costTypes:
        with context(fname, ct):
            ctname = ct['name']
            if ctname == 'structural' and 'retrofittedType' in ct.attrib:
                if ct['retrofittedType'] != ct['type']:
                    raise ValueError(
                        'The retrofittedType %s is different from the type'
                        '%s' % (ct['retrofittedType'], ct['type']))
                if ct['retrofittedUnit'] != ct['unit']:
                    raise ValueError(
                        'The retrofittedUnit %s is different from the unit'
                        '%s' % (ct['retrofittedUnit'], ct['unit']))
                retrofitted = True
            cost_types.append(
                (ctname, valid.cost_type_type(ct['type']), ct['unit']))
    if 'occupants' in cost_types:
        cost_types.append(('occupants', 'per_area', 'people'))
    cost_types.sort(key=operator.itemgetter(0))
    cost_types = numpy.array(cost_types, cost_type_dt)
    insurance_limit_is_absolute = il = inslimit.get('isAbsolute')
    deductible_is_absolute = de = deductible.get('isAbsolute')
    cc = CostCalculator(
        {}, {}, {},
        True if de is None else de,
        True if il is None else il,
        {name: i for i, name in enumerate(tagnames)},
    )
    for ct in cost_types:
        name = ct['name']  # structural, nonstructural, ...
        cc.cost_types[name] = ct['type']  # aggregated, per_asset, per_area
        cc.area_types[name] = area['type']
        cc.units[name] = ct['unit']
    assets = []
    asset_refs = []
    exp = Exposure(
        exposure['id'], exposure['category'],
        description.text, cost_types, occupancy_periods,
        insurance_limit_is_absolute, deductible_is_absolute, retrofitted,
        area.attrib, assets, asset_refs, cc, TagCollection(tagnames))
    return exp, exposure.assets


def _minimal_tagcol(fnames):
    tagnames = None
    for fname in fnames:
        exp = Exposure.read_header(fname)
        if tagnames is None:
            tagnames = set(exp.tagcol.tagnames)
        else:
            tagnames &= set(exp.tagcol.tagnames)
    tagnames -= set(['taxonomy'])
    return TagCollection(['taxonomy'] + list(tagnames) + ['exposure'])


class Exposure(object):
    """
    A class to read the exposure from XML/CSV files
    """
    fields = ['id', 'category', 'description', 'cost_types',
              'occupancy_periods', 'insurance_limit_is_absolute',
              'deductible_is_absolute', 'retrofitted',
              'area', 'assets', 'asset_refs',
              'cost_calculator', 'tagcol']

    @staticmethod
    def read(fnames, calculation_mode='', region_constraint='',
             ignore_missing_costs=(), asset_nodes=False, check_dupl=True,
             asset_prefix='', tagcol=None):
        """
        Call `Exposure.read(fname)` to get an :class:`Exposure` instance
        keeping all the assets in memory or
        `Exposure.read(fname, asset_nodes=True)` to get an iterator over
        Node objects (one Node for each asset).
        """
        if len(fnames) > 1:
            tagcol = _minimal_tagcol(fnames)
            for i, fname in enumerate(fnames, 1):
                prefix = 'E%02d_' % i
<<<<<<< HEAD
                if i == 0:  # first exposure
=======
                if i == 1:  # first exposure
>>>>>>> b8d69980
                    exp = Exposure.read(
                        [fname], calculation_mode, region_constraint,
                        ignore_missing_costs, asset_nodes, check_dupl,
                        prefix, tagcol)
                    exp.description = 'Composite exposure[%d]' % len(fnames)
                else:
                    logging.info('Reading %s', fname)
                    exposure, assets = _get_exposure(fname)
                    assert exposure.cost_types == exp.cost_types
                    assert exposure.occupancy_periods == exp.occupancy_periods
                    assert (exposure.insurance_limit_is_absolute ==
                            exp.insurance_limit_is_absolute)
                    assert exposure.retrofitted == exp.retrofitted
                    assert exposure.area == exp.area
                    exposure.tagcol = exp.tagcol
                    nodes = assets if assets else exposure._read_csv(
                        assets.text, os.path.dirname(fname))
                    exp.param['asset_prefix'] = prefix
                    exp._populate_from(nodes, exp.param, check_dupl)
            return exp
        [fname] = fnames
        logging.info('Reading %s', fname)
        param = {'calculation_mode': calculation_mode}
        param['asset_prefix'] = asset_prefix
        param['out_of_region'] = 0
        if region_constraint:
            param['region'] = wkt.loads(region_constraint)
        else:
            param['region'] = None
        param['fname'] = fname
        param['ignore_missing_costs'] = set(ignore_missing_costs)
        exposure, assets = _get_exposure(param['fname'])
        if tagcol:
            exposure.tagcol = tagcol
        param['relevant_cost_types'] = set(exposure.cost_types['name']) - set(
            ['occupants'])
        nodes = assets if assets else exposure._read_csv(
            assets.text, os.path.dirname(param['fname']))
        if asset_nodes:  # this is useful for the GED4ALL import script
            return nodes
        exposure._populate_from(nodes, param, check_dupl)
        if param['region'] and param['out_of_region']:
            logging.info('Discarded %d assets outside the region',
                         param['out_of_region'])
        if len(exposure.assets) == 0:
            raise RuntimeError('Could not find any asset within the region!')
        # sanity checks
        values = any(len(ass.values) + ass.number for ass in exposure.assets)
        assert values, 'Could not find any value??'
        exposure.param = param
        return exposure

    @staticmethod
    def read_header(fname):
        """
        :param fname: path to an exposure file in XML format
        :returns: an Exposure object without assets
        """
        return _get_exposure(fname, stop='assets')[0]

    def __init__(self, *values):
        assert len(values) == len(self.fields)
        for field, value in zip(self.fields, values):
            setattr(self, field, value)

    def _csv_header(self):
        """
        Extract the expected CSV header from the exposure metadata
        """
        fields = ['id', 'number', 'taxonomy', 'lon', 'lat']
        for name in self.cost_types['name']:
            fields.append(name)
        if 'per_area' in self.cost_types['type']:
            fields.append('area')
        if self.occupancy_periods:
            fields.extend(self.occupancy_periods.split())
        fields.extend(self.tagcol.tagnames)
        return set(fields)

    def _read_csv(self, csvnames, dirname):
        """
        :param csvnames: names of csv files, space separated
        :param dirname: the directory where the csv files are
        :yields: asset nodes
        """
        expected_header = self._csv_header()
        fnames = [os.path.join(dirname, f) for f in csvnames.split()]
        for fname in fnames:
            with open(fname, encoding='utf-8') as f:
                fields = next(csv.reader(f))
                header = set(fields)
                if len(header) < len(fields):
                    raise InvalidFile(
                        '%s: The header %s contains a duplicated field' %
                        (fname, header))
                elif expected_header - header - {'exposure'}:
                    raise InvalidFile(
                        'Unexpected header in %s\nExpected: %s\nGot: %s' %
                        (fname, sorted(expected_header), sorted(header)))
        occupancy_periods = self.occupancy_periods.split()
        for fname in fnames:
            with open(fname, encoding='utf-8') as f:
                for i, dic in enumerate(csv.DictReader(f), 1):
                    asset = Node('asset', lineno=i)
                    with context(fname, asset):
                        asset['id'] = dic['id']
                        asset['number'] = valid.positivefloat(dic['number'])
                        asset['taxonomy'] = dic['taxonomy']
                        if 'area' in dic:  # optional attribute
                            asset['area'] = dic['area']
                        loc = Node('location',
                                   dict(lon=valid.longitude(dic['lon']),
                                        lat=valid.latitude(dic['lat'])))
                        costs = Node('costs')
                        for cost in self.cost_types['name']:
                            a = dict(type=cost, value=dic[cost])
                            costs.append(Node('cost', a))
                        occupancies = Node('occupancies')
                        for period in occupancy_periods:
                            a = dict(occupants=float(dic[period]),
                                     period=period)
                            occupancies.append(Node('occupancy', a))
                        tags = Node('tags')
                        for tagname in self.tagcol.tagnames:
                            if tagname not in ('taxonomy', 'exposure'):
                                tags.attrib[tagname] = dic[tagname]
                        asset.nodes.extend([loc, costs, occupancies, tags])
                        if i % 100000 == 0:
                            logging.info('Read %d assets', i)
                    yield asset

    def _populate_from(self, asset_nodes, param, check_dupl):
        asset_refs = set()
        for idx, asset_node in enumerate(asset_nodes):
            asset_id = asset_node['id']
            # check_dupl is False only in oq prepare_site_model since
            # in that case we are only interested in the asset locations
            if check_dupl and asset_id in asset_refs:
                raise nrml.DuplicatedID(asset_id)
            asset_refs.add(param['asset_prefix'] + asset_id)
            self._add_asset(idx, asset_node, param)

    def _add_asset(self, idx, asset_node, param):
        values = {}
        deductibles = {}
        insurance_limits = {}
        retrofitted = None
        asset_id = asset_node['id'].encode('utf8')
        prefix = param['asset_prefix'].encode('utf8')
        # FIXME: in case of an exposure split in CSV files the line number
        # is None because param['fname'] points to the .xml file :-(
        with context(param['fname'], asset_node):
            self.asset_refs.append(prefix + asset_id)
            taxonomy = asset_node['taxonomy']
            if 'damage' in param['calculation_mode']:
                # calculators of 'damage' kind require the 'number'
                # if it is missing a KeyError is raised
                number = asset_node['number']
            else:
                # some calculators ignore the 'number' attribute;
                # if it is missing it is considered 1, since we are going
                # to multiply by it
                try:
                    number = asset_node['number']
                except KeyError:
                    number = 1
                else:
                    if 'occupants' in self.cost_types['name']:
                        values['occupants_None'] = number
            location = asset_node.location['lon'], asset_node.location['lat']
            if param['region'] and not geometry.Point(*location).within(
                    param['region']):
                param['out_of_region'] += 1
                return
            tagnode = getattr(asset_node, 'tags', None)
            dic = {} if tagnode is None else tagnode.attrib.copy()
            dic['taxonomy'] = taxonomy
            idxs = self.tagcol.add_tags(dic, prefix)
        try:
            costs = asset_node.costs
        except AttributeError:
            costs = Node('costs', [])
        try:
            occupancies = asset_node.occupancies
        except AttributeError:
            occupancies = Node('occupancies', [])
        for cost in costs:
            with context(param['fname'], cost):
                cost_type = cost['type']
                if cost_type == 'structural':
                    # retrofitted is defined only for structural
                    retrofitted = cost.get('retrofitted')
                if cost_type in param['relevant_cost_types']:
                    values[cost_type] = cost['value']
                    try:
                        deductibles[cost_type] = cost['deductible']
                    except KeyError:
                        pass
                    try:
                        insurance_limits[cost_type] = cost['insuranceLimit']
                    except KeyError:
                        pass

        # check we are not missing a cost type
        missing = param['relevant_cost_types'] - set(values)
        if missing and missing <= param['ignore_missing_costs']:
            logging.warn(
                'Ignoring asset %s, missing cost type(s): %s',
                asset_id, ', '.join(missing))
            for cost_type in missing:
                values[cost_type] = None
        elif missing and 'damage' not in param['calculation_mode']:
            # missing the costs is okay for damage calculators
            with context(param['fname'], asset_node):
                raise ValueError("Invalid Exposure. "
                                 "Missing cost %s for asset %s" % (
                                     missing, asset_id))
        tot_occupants = 0
        for occupancy in occupancies:
            with context(param['fname'], occupancy):
                occupants = 'occupants_%s' % occupancy['period']
                values[occupants] = float(occupancy['occupants'])
                tot_occupants += values[occupants]
        if occupancies:  # store average occupants
            values['occupants_None'] = tot_occupants / len(occupancies)
        area = float(asset_node.get('area', 1))
        ass = Asset(idx, idxs, number, location, values, area,
                    deductibles, insurance_limits, retrofitted,
                    self.cost_calculator)
        self.assets.append(ass)

    def get_mesh_assets_by_site(self):
        """
        :returns: (Mesh instance, assets_by_site list)
        """
        assets_by_loc = general.groupby(self, key=lambda a: a.location)
        mesh = geo.Mesh.from_coords(list(assets_by_loc))
        assets_by_site = [
            assets_by_loc[lonlat] for lonlat in zip(mesh.lons, mesh.lats)]
        return mesh, assets_by_site

    def __iter__(self):
        return iter(self.assets)

    def __repr__(self):
        return '<%s with %s assets>' % (self.__class__.__name__,
                                        len(self.assets))<|MERGE_RESOLUTION|>--- conflicted
+++ resolved
@@ -752,11 +752,7 @@
             tagcol = _minimal_tagcol(fnames)
             for i, fname in enumerate(fnames, 1):
                 prefix = 'E%02d_' % i
-<<<<<<< HEAD
-                if i == 0:  # first exposure
-=======
                 if i == 1:  # first exposure
->>>>>>> b8d69980
                     exp = Exposure.read(
                         [fname], calculation_mode, region_constraint,
                         ignore_missing_costs, asset_nodes, check_dupl,
