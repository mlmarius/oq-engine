--- conflicted
+++ resolved
@@ -24,13 +24,8 @@
 from openquake.commonlib.calculators import base
 
 
-<<<<<<< HEAD
 def run(job_ini, concurrent_tasks=executor._max_workers * 4,
-        loglevel='info', usecache=False):
-=======
-def run(job_ini, concurrent_tasks=executor._max_workers, loglevel='info',
-        exports='csv'):
->>>>>>> 9b259748
+        loglevel='info', usecache=False, exports='csv'):
     """
     Run a calculation. Optionally, set the number of concurrent_tasks
     (0 to disable the parallelization).
@@ -38,11 +33,8 @@
     logging.basicConfig(level=getattr(logging, loglevel.upper()))
     oqparam = readinput.get_oqparam(job_ini.split(','))
     oqparam.concurrent_tasks = concurrent_tasks
-<<<<<<< HEAD
     oqparam.usecache = usecache
-=======
     oqparam.exports = exports
->>>>>>> 9b259748
     with PerformanceMonitor('total', monitor_csv=os.path.join(
             oqparam.export_dir, 'performance_csv')) as monitor:
         calc = base.calculators(oqparam, monitor)
