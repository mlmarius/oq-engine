--- conflicted
+++ resolved
@@ -34,12 +34,7 @@
 from openquake.commonlib.oqvalidation import OqParam, rmdict
 from openquake.commonlib.node import read_nodes, LiteralNode, context
 from openquake.commonlib import nrml, valid, logictree, InvalidFile, parallel
-<<<<<<< HEAD
-from openquake.commonlib.riskmodels import (
-    get_risk_files, get_risk_models, risk_dict)
-=======
 from openquake.commonlib.riskmodels import get_risk_files, get_risk_models
->>>>>>> 96d492f5
 from openquake.baselib.general import groupby, AccumDict, writetmp
 from openquake.baselib.performance import DummyMonitor
 from openquake.baselib.python3compat import configparser
@@ -604,12 +599,7 @@
                 fragility_functions=ffs_by_lt)
     elif oqparam.calculation_mode.endswith('_bcr'):
         # classical_bcr calculator
-<<<<<<< HEAD
-        retro = risk_dict(get_risk_models(
-            'vulnerability_retrofitted', oqparam.inputs))
-=======
         retro = get_risk_models(oqparam, 'vulnerability_retrofitted')
->>>>>>> 96d492f5
         for (imt_taxo, vf_orig), (imt_taxo_, vf_retro) in \
                 zip(rmdict.items(), retro.items()):
             assert imt_taxo == imt_taxo_  # same imt and taxonomy
