--- conflicted
+++ resolved
@@ -41,29 +41,8 @@
             'No "%(fmt)s" exporter is available for "%(output_type)s"'
             ' outputs' % dict(fmt=export_type, output_type=output.output_type))
 
-<<<<<<< HEAD
-    def wrapped(output, target, **kwargs):
-        """
-        If the the ``target`` is a directory path (string), call
-        :func:`os.makedirs` to create intermediate directories to
-        the ``target``.
-
-        Otherwise, the ``target`` could be a file-like object, in which case we
-        don't do anything.
-        """
-        if isinstance(target, basestring):
-            makedirs(target)
-        return fn(output, target, **kwargs)
-
-    # This fixes doc generation problems with decorators
-    wrapped.__doc__ = fn.__doc__
-    wrapped.__repr__ = fn.__repr__
-    wrapped.__name__ = fn.__name__
-    return wrapped
-=======
 #: Used to separate node labels in a logic tree path
 LT_PATH_JOIN_TOKEN = '_'
->>>>>>> 29d228cc
 
 
 def makedirs(path):
