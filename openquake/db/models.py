# -*- coding: utf-8 -*-
# vim: tabstop=4 shiftwidth=4 softtabstop=4

# Copyright (c) 2010-2011, GEM Foundation.
#
# OpenQuake is free software: you can redistribute it and/or modify
# it under the terms of the GNU Lesser General Public License version 3
# only, as published by the Free Software Foundation.
#
# OpenQuake is distributed in the hope that it will be useful,
# but WITHOUT ANY WARRANTY; without even the implied warranty of
# MERCHANTABILITY or FITNESS FOR A PARTICULAR PURPOSE.  See the
# GNU Lesser General Public License version 3 for more details
# (a copy is included in the LICENSE file that accompanied this code).
#
# You should have received a copy of the GNU Lesser General Public License
# version 3 along with OpenQuake.  If not, see
# <http://www.gnu.org/licenses/lgpl-3.0.txt> for a copy of the LGPLv3 License.


'''
Model representations of the OpenQuake DB tables.
'''

from datetime import datetime
from django.contrib.gis.db import models


class FloatArrayField(models.Field):  # pylint: disable=R0904
    """This field models a postgres `float` array."""

    def db_type(self, connection):
        return 'float[]'

    def get_prep_value(self, value):
<<<<<<< HEAD
        if value is None:
            return None
        else:
            return "{" + ', '.join(str(v) for v in value) + "}"
=======
        if value:
            return "{" + ', '.join(str(v) for v in value) + "}"
        else:
            return None
>>>>>>> 29460dce


## Tables in the 'admin' schema.


class Organization(models.Model):
    '''
    Organizations for grouping users
    '''
    name = models.TextField()
    address = models.TextField(null=True)
    url = models.TextField(null=True)
    last_update = models.DateTimeField(editable=False, default=datetime.utcnow)

    class Meta:  # pylint: disable=C0111,W0232
        db_table = 'admin\".\"organization'


class OqUser(models.Model):
    '''
    OpenQuake users
    '''
    user_name = models.TextField()
    full_name = models.TextField()
    organization = models.ForeignKey('Organization')
    data_is_open = models.BooleanField(default=True)
    last_update = models.DateTimeField(editable=False, default=datetime.utcnow)

    class Meta:  # pylint: disable=C0111,W0232
        db_table = 'admin\".\"oq_user'


class RevisionInfo(models.Model):
    '''
    Revision information
    '''
    artefact = models.TextField(unique=True)
    revision = models.TextField()
    step = models.IntegerField(default=0)
    last_update = models.DateTimeField(editable=False, default=datetime.utcnow)

    class Meta:  # pylint: disable=C0111,W0232
        db_table = 'admin\".\"revision_info'


## Tables in the 'eqcat' schema.


class Catalog(models.Model):
    '''
    Earthquake catalog
    '''
    owner = models.ForeignKey('OqUser')
    eventid = models.IntegerField()
    agency = models.TextField()
    identifier = models.TextField()
    time = models.DateTimeField()
    time_error = models.FloatField()
    depth = models.FloatField()
    depth_error = models.FloatField()
    EVENT_CLASS_CHOICES = (
        (u'aftershock', u'Aftershock'),
        (u'foreshock', u'Foreshock'),
    )
    event_class = models.TextField(null=True, choices=EVENT_CLASS_CHOICES)
    magnitude = models.ForeignKey('Magnitude')
    surface = models.ForeignKey('Surface')
    last_update = models.DateTimeField(editable=False, default=datetime.utcnow)
    point = models.PointField(srid=4326)

    class Meta:  # pylint: disable=C0111,W0232
        db_table = 'eqcat\".\"catalog'


class Magnitude(models.Model):
    '''
    Earthquake event magnitudes
    '''
    mb_val = models.FloatField(null=True)
    mb_val_error = models.FloatField(null=True)
    ml_val = models.FloatField(null=True)
    ml_val_error = models.FloatField(null=True)
    ms_val = models.FloatField(null=True)
    ms_val_error = models.FloatField(null=True)
    mw_val = models.FloatField(null=True)
    mw_val_error = models.FloatField(null=True)
    last_update = models.DateTimeField(editable=False, default=datetime.utcnow)

    class Meta:  # pylint: disable=C0111,W0232
        db_table = 'eqcat\".\"magnitude'


class Surface(models.Model):
    '''
    Earthquake event surface (ellipse with an angle)
    '''
    semi_minor = models.FloatField()
    semi_major = models.FloatField()
    strike = models.FloatField()
    last_update = models.DateTimeField(editable=False, default=datetime.utcnow)

    class Meta:  # pylint: disable=C0111,W0232
        db_table = 'eqcat\".\"surface'


## Tables in the 'hzrdi' (Hazard Input) schema.


class Rupture(models.Model):
    '''
    Rupture
    '''
    owner = models.ForeignKey('OqUser')
    input = models.ForeignKey('Input')
    gid = models.TextField()
    name = models.TextField(null=True)
    description = models.TextField(null=True)
    SI_TYPE_CHOICES = (
        (u'complex', u'Complex'),
        (u'point', u'Point'),
        (u'simple', u'Simple'),
    )
    si_type = models.TextField(choices=SI_TYPE_CHOICES, default='simple')
    TECT_REG_CHOICES = (
        (u'active', u'Active Shallow Crust'),
        (u'stable', u'Stable Shallow Crust'),
        (u'interface', u'Subduction Interface'),
        (u'intraslab', u'Subduction Intraslab'),
        (u'volcanic', u'Volcanic'),
    )
    tectonic_region = models.TextField(choices=TECT_REG_CHOICES)
    rake = models.FloatField(null=True)
    magnitude = models.FloatField()
    MAG_TYPE_CHOICES = (
        (u'Mb', u'Body Wave Magnitude'),
        (u'Md', u'Duration Magnitude'),
        (u'Ml', u'Local Magnitude'),
        (u'Ms', u'Surface Wave Magnitude'),
        (u'Mw', u'Moment Magnitude'),
    )
    magnitude_type = models.CharField(max_length=2, choices=MAG_TYPE_CHOICES,
        default='Mw')
    simple_fault = models.ForeignKey('SimpleFault')
    complex_fault = models.ForeignKey('ComplexFault')
    last_update = models.DateTimeField(editable=False, default=datetime.utcnow)
    point = models.PointField(srid=4326)

    class Meta:  # pylint: disable=C0111,W0232
        db_table = 'hzrdi\".\"rupture'


class Source(models.Model):
    '''
    Source
    '''
    owner = models.ForeignKey('OqUser')
    input = models.ForeignKey('Input')
    gid = models.TextField()
    name = models.TextField(null=True)
    description = models.TextField(null=True)
    SI_TYPE_CHOICES = (
        (u'area', u'Area'),
        (u'point', u'Point'),
        (u'complex', u'Complex'),
        (u'simple', u'Simple'),
    )
    si_type = models.TextField(choices=SI_TYPE_CHOICES, default='simple')
    TECT_REG_CHOICES = (
        (u'active', u'Active Shallow Crust'),
        (u'stable', u'Stable Shallow Crust'),
        (u'interface', u'Subduction Interface'),
        (u'intraslab', u'Subduction Intraslab'),
        (u'volcanic', u'Volcanic'),
    )
    tectonic_region = models.TextField(choices=TECT_REG_CHOICES)
    simple_fault = models.ForeignKey('SimpleFault')
    complex_fault = models.ForeignKey('ComplexFault')
    rake = models.FloatField(null=True)
    hypocentral_depth = models.FloatField(null=True)
    r_depth_distr = models.ForeignKey('RDepthDistr')
    last_update = models.DateTimeField(editable=False, default=datetime.utcnow)
    point = models.PointField(srid=4326)
    area = models.PolygonField(srid=4326)

    class Meta:  # pylint: disable=C0111,W0232
        db_table = 'hzrdi\".\"source'


class SimpleFault(models.Model):
    '''
    Simple fault geometry
    '''
    owner = models.ForeignKey('OqUser')
    gid = models.TextField()
    name = models.TextField(null=True)
    description = models.TextField(null=True)
    dip = models.FloatField()
    upper_depth = models.FloatField()
    lower_depth = models.FloatField()
    mfd_tgr = models.ForeignKey('MfdTgr')
    mfd_evd = models.ForeignKey('MfdEvd')
    last_update = models.DateTimeField(editable=False, default=datetime.utcnow)
    edge = models.LineStringField(srid=4326)
    outline = models.PolygonField(srid=4326)

    class Meta:  # pylint: disable=C0111,W0232
        db_table = 'hzrdi\".\"simple_fault'


class MfdEvd(models.Model):
    '''
    Magnitude Frequency Distribution, evenly discretized
    '''
    owner = models.ForeignKey('OqUser')
    MAG_TYPE_CHOICES = (
        (u'Mb', u'Body Wave Magnitude'),
        (u'Md', u'Duration Magnitude'),
        (u'Ml', u'Local Magnitude'),
        (u'Ms', u'Surface Wave Magnitude'),
        (u'Mw', u'Moment Magnitude'),
    )
    magnitude_type = models.CharField(max_length=2, choices=MAG_TYPE_CHOICES,
        default='Mw')
    min_val = models.FloatField()
    max_val = models.FloatField(default=-1.0)
    bin_size = models.FloatField()
    mfd_values = FloatArrayField()
    total_cumulative_rate = models.FloatField(null=True)
    total_moment_rate = models.FloatField(null=True)
    last_update = models.DateTimeField(editable=False, default=datetime.utcnow)

    class Meta:  # pylint: disable=C0111,W0232
        db_table = 'hzrdi\".\"mfd_evd'


class MfdTgr(models.Model):
    '''
    Magnitude Frequency Distribution, truncated Gutenberg-Richter
    '''
    owner = models.ForeignKey('OqUser')
    MAG_TYPE_CHOICES = (
        (u'Mb', u'Body Wave Magnitude'),
        (u'Md', u'Duration Magnitude'),
        (u'Ml', u'Local Magnitude'),
        (u'Ms', u'Surface Wave Magnitude'),
        (u'Mw', u'Moment Magnitude'),
    )
    magnitude_type = models.CharField(max_length=2, choices=MAG_TYPE_CHOICES,
        default='Mw')
    min_val = models.FloatField()
    max_val = models.FloatField()
    a_val = models.FloatField()
    b_val = models.FloatField()
    total_cumulative_rate = models.FloatField(null=True)
    total_moment_rate = models.FloatField(null=True)
    last_update = models.DateTimeField(editable=False, default=datetime.utcnow)

    class Meta:  # pylint: disable=C0111,W0232
        db_table = 'hzrdi\".\"mfd_tgr'


class ComplexFault(models.Model):
    '''
    Complex fault geometry
    '''
    owner = models.ForeignKey('OqUser')
    gid = models.TextField()
    name = models.TextField(null=True)
    description = models.TextField(null=True)
    mfd_tgr = models.ForeignKey('MfdTgr')
    mfd_evd = models.ForeignKey('MfdEvd')
    fault_edge = models.ForeignKey('FaultEdge')
    last_update = models.DateTimeField(editable=False, default=datetime.utcnow)
    outline = models.PolygonField(srid=4326)

    class Meta:  # pylint: disable=C0111,W0232
        db_table = 'hzrdi\".\"complex_fault'


class FaultEdge(models.Model):
    '''
    Fault edge
    '''
    owner = models.ForeignKey('OqUser')
    gid = models.TextField()
    name = models.TextField(null=True)
    description = models.TextField(null=True)
    last_update = models.DateTimeField(editable=False, default=datetime.utcnow)
    top = models.LineStringField(srid=4326)
    bottom = models.LineStringField(srid=4326)

    class Meta:  # pylint: disable=C0111,W0232
        db_table = 'hzrdi\".\"fault_edge'


class RDepthDistr(models.Model):
    '''
    Rupture Depth Distribution
    '''
    owner = models.ForeignKey('OqUser')
    gid = models.TextField()
    name = models.TextField(null=True)
    description = models.TextField(null=True)
    magnitude_type = models.CharField(max_length=2)
    magnitude = FloatArrayField()
    depth = FloatArrayField()
    last_update = models.DateTimeField(editable=False, default=datetime.utcnow)

    class Meta:  # pylint: disable=C0111,W0232
        db_table = 'hzrdi\".\"r_depth_distr'


class RRateMdl(models.Model):
    '''
    Rupture Rate Model
    '''
    owner = models.ForeignKey('OqUser')
    gid = models.TextField()
    name = models.TextField(null=True)
    description = models.TextField(null=True)
    mfd_tgr = models.ForeignKey('MfdTgr')
    mfd_evd = models.ForeignKey('MfdEvd')
    focal_mechanism = models.ForeignKey('FocalMechanism')
    source = models.ForeignKey('Source')
    last_update = models.DateTimeField(editable=False, default=datetime.utcnow)

    class Meta:  # pylint: disable=C0111,W0232
        db_table = 'hzrdi\".\"r_rate_mdl'


class FocalMechanism(models.Model):
    '''
    Holds strike, dip and rake values with the respective constraints
    '''
    owner = models.ForeignKey('OqUser')
    gid = models.TextField()
    name = models.TextField(null=True)
    description = models.TextField(null=True)
    strike = models.FloatField(null=True)
    dip = models.FloatField(null=True)
    rake = models.FloatField(null=True)
    last_update = models.DateTimeField(editable=False, default=datetime.utcnow)

    class Meta:  # pylint: disable=C0111,W0232
        db_table = 'hzrdi\".\"focal_mechanism'


## Tables in the 'uiapi' schema.


class Upload(models.Model):
    '''
    A batch of OpenQuake input files uploaded by the user
    '''
    owner = models.ForeignKey('OqUser')
    description = models.TextField(default='')
    path = models.TextField(unique=True)
    STATUS_CHOICES = (
        (u'pending', u'Pending'),
        (u'running', u'Running'),
        (u'failed', u'Failed'),
        (u'succeeded', u'Succeeded'),
    )
    status = models.TextField(choices=STATUS_CHOICES, default='pending')
    job_pid = models.IntegerField()
    last_update = models.DateTimeField(editable=False, default=datetime.utcnow)

    class Meta:  # pylint: disable=C0111,W0232
        db_table = 'uiapi\".\"upload'


class Input(models.Model):
    '''
    A single OpenQuake input file uploaded by the user
    '''
    owner = models.ForeignKey('OqUser')
    upload = models.ForeignKey('Upload')
    path = models.TextField(unique=True)
    INPUT_TYPE_CHOICES = (
        (u'unknown', u'Unknown'),
        (u'source', u'Source Model'),
        (u'lt_source', u'Source Model Logic Tree'),
        (u'lt_gmpe', u'GMPE Logic Tree'),
        (u'exposure', u'Exposure'),
        (u'vulnerability', u'Vulnerability'),
    )
    input_type = models.TextField(choices=INPUT_TYPE_CHOICES)
    # Number of bytes in the file:
    size = models.IntegerField()
    last_update = models.DateTimeField(editable=False, default=datetime.utcnow)

    class Meta:  # pylint: disable=C0111,W0232
        db_table = 'uiapi\".\"input'


class OqJob(models.Model):
    '''
    An OpenQuake engine run started by the user
    '''
    owner = models.ForeignKey('OqUser')
    description = models.TextField()
    path = models.TextField(null=True, unique=True)
    JOB_TYPE_CHOICES = (
        (u'classical', u'Classical PSHA'),
        (u'event_based', u'Probabilistic Event-Based'),
        (u'deterministic', u'Deterministic'),

    )
    job_type = models.TextField(choices=JOB_TYPE_CHOICES)
    STATUS_CHOICES = (
        (u'pending', u'Pending'),
        (u'running', u'Running'),
        (u'failed', u'Failed'),
        (u'succeeded', u'Succeeded'),
    )
    status = models.TextField(choices=STATUS_CHOICES, default='pending')
    duration = models.IntegerField(default=0)
    job_pid = models.IntegerField(default=0)
    supervisor_pid = models.IntegerField(default=0)
    oq_params = models.ForeignKey('OqParams')
    last_update = models.DateTimeField(editable=False, default=datetime.utcnow)

    class Meta:  # pylint: disable=C0111,W0232
        db_table = 'uiapi\".\"oq_job'


class OqParams(models.Model):
    '''
    Parameters needed to run an OpenQuake job
    '''
    JOB_TYPE_CHOICES = (
        (u'classical', u'Classical PSHA'),
        (u'event_based', u'Probabilistic Event-Based'),
        (u'deterministic', u'Deterministic'),

    )
    job_type = models.TextField(choices=JOB_TYPE_CHOICES)
    upload = models.ForeignKey('Upload', null=True)
<<<<<<< HEAD
=======
    region_grid_spacing = models.FloatField()
>>>>>>> 29460dce
    min_magnitude = models.FloatField(null=True)
    investigation_time = models.FloatField(null=True)
    COMPONENT_CHOICES = (
        (u'average', u'Average horizontal'),
        (u'gmroti50', u'Average horizontal (GMRotI50)'),
    )
    component = models.TextField(choices=COMPONENT_CHOICES)
    IMT_CHOICES = (
       (u'pga', u'Peak Ground Acceleration'),
       (u'sa', u'Spectral Acceleration'),
       (u'pgv', u'Peak Ground Velocity'),
       (u'pgd', u'Peak Ground Displacement'),
    )
    imt = models.TextField(choices=IMT_CHOICES)
    period = models.FloatField(null=True)
    TRUNC_TYPE_CHOICES = (
       (u'none', u'None'),
       (u'onesided', u'One-sided'),
       (u'twosided', u'Two-sided'),
    )
    truncation_type = models.TextField(choices=TRUNC_TYPE_CHOICES)
    # TODO(LB): We should probably find out why (from a science perspective)
    # the default is 3.0 and document it. I definitely don't remember why it's
    # 3.0.
    truncation_level = models.FloatField(default=3.0)
    reference_vs30_value = models.FloatField()
    imls = FloatArrayField(null=True)
    poes = FloatArrayField(null=True)
    realizations = models.IntegerField(null=True)
    histories = models.IntegerField(null=True)
    gm_correlated = models.BooleanField(null=True)
    last_update = models.DateTimeField(editable=False, default=datetime.utcnow)

    # We can specify a (region and region_grid_spacing) or sites, but not both.
    region = models.PolygonField(srid=4326, null=True)
    region_grid_spacing = models.FloatField(null=True)
    sites = models.MultiPointField(srid=4326, null=True)

    class Meta:  # pylint: disable=C0111,W0232
        db_table = 'uiapi\".\"oq_params'


class Output(models.Model):
    '''
    A single artifact which is a result of an OpenQuake calculation.
    The data may reside in a file or in the database.
    '''
    owner = models.ForeignKey('OqUser')
    oq_job = models.ForeignKey('OqJob')
    path = models.TextField(null=True, unique=True)
    display_name = models.TextField()
    db_backed = models.BooleanField(default=False)
    OUTPUT_TYPE_CHOICES = (
        (u'unknown', u'Unknown'),
        (u'hazard_curve', u'Hazard Curve'),
        (u'hazard_map', u'Hazard Map'),
        (u'gmf', u'Ground Motion Field'),
        (u'loss_curve', u'Loss Curve'),
        (u'loss_map', u'Loss Map'),
        (u'collapse_map', u'Collapse map'),
        (u'bcr_distribution', u'Benefit-cost ratio distribution'),
    )
    output_type = models.TextField(choices=OUTPUT_TYPE_CHOICES)
    # Number of bytes in the file:
    size = models.IntegerField(default=0)
    # TODO(LB): We should consider removing shapefile_path; as far I know, it's
    # obsolete.
    shapefile_path = models.TextField(null=True)
    min_value = models.FloatField(null=True)
    max_value = models.FloatField(null=True)
    last_update = models.DateTimeField(editable=False, default=datetime.utcnow)

    class Meta:  # pylint: disable=C0111,W0232
        db_table = 'uiapi\".\"output'


class ErrorMsg(models.Model):
    '''
    Error information associated with a job failure
    '''
    oq_job = models.ForeignKey('OqJob')
    brief = models.TextField()
    detailed = models.TextField()

    class Meta:  # pylint: disable=C0111,W0232
        db_table = 'uiapi\".\"error_msg'


## Tables in the 'hzrdr' schema.


class HazardMap(models.Model):
    '''
    Hazard Map header (information which pertains to entire map)
    '''
    output = models.ForeignKey('Output')
    poe = models.FloatField()
    STAT_CHOICES = (
        (u'mean', u'Mean'),
        (u'quantile', u'Quantile'),
    )
    statistic_type = models.TextField(choices=STAT_CHOICES)
    quantile = models.FloatField(null=True)

    class Meta:  # pylint: disable=C0111,W0232
        db_table = 'hzrdr\".\"hazard_map'


class HazardMapData(models.Model):
    '''
    Hazard Map data (data for a single point in the map)
    '''
    hazard_map = models.ForeignKey('HazardMap')
    value = models.FloatField()
    location = models.PointField(srid=4326)

    class Meta:  # pylint: disable=C0111,W0232
        db_table = 'hzrdr\".\"hazard_map_data'


class HazardCurve(models.Model):
    '''
    Hazard Curve header information
    '''
    output = models.ForeignKey('Output')
    end_branch_label = models.TextField(null=True)
    STAT_CHOICES = (
        (u'mean', u'Mean'),
        (u'median', u'Median'),
        (u'quantile', u'Quantile'),
    )
    statistic_type = models.TextField(null=True, choices=STAT_CHOICES)
    quantile = models.FloatField(null=True)

    class Meta:  # pylint: disable=C0111,W0232
        db_table = 'hzrdr\".\"hazard_curve'


class HazardCurveData(models.Model):
    '''
    Hazard Curve data

    Contains an list of PoE (Probability of Exceedance)
    values and the geographical point associated with the curve
    '''
    hazard_curve = models.ForeignKey('HazardCurve')
    poes = FloatArrayField()
    location = models.PointField(srid=4326)

    class Meta:  # pylint: disable=C0111,W0232
        db_table = 'hzrdr\".\"hazard_curve_data'


class GmfData(models.Model):
    '''
    Ground Motion Field data
    '''
    output = models.ForeignKey('Output')
    ground_motion = models.FloatField()
    location = models.PointField(srid=4326)

    class Meta:  # pylint: disable=C0111,W0232
        db_table = 'hzrdr\".\"gmf_data'


## Tables in the 'riskr' schema.


class LossMap(models.Model):
    '''
    Holds metadata for loss maps
    '''

    output = models.ForeignKey("Output")
    deterministic = models.BooleanField()
    loss_map_ref = models.TextField(null=True)
    end_branch_label = models.TextField(null=True)
    category = models.TextField(null=True)
    unit = models.TextField(null=True)
    poe = models.FloatField(null=True)

    class Meta:  # pylint: disable=C0111,W0232
        db_table = 'riskr\".\"loss_map'


class LossMapData(models.Model):
    '''
    Holds an asset, its position and a value plus (for
    non-deterministic maps) the standard deviation for its loss
    '''

    loss_map = models.ForeignKey("LossMap")
    asset_ref = models.TextField()
    value = models.FloatField()
    std_dev = models.FloatField(default=0.0)
    location = models.PointField(srid=4326)

    class Meta:  # pylint: disable=C0111,W0232
        db_table = 'riskr\".\"loss_map_data'


class LossCurve(models.Model):
    '''
    Holds the parameters common to a set of loss curves
    '''

    output = models.ForeignKey("Output")
    aggregate = models.BooleanField(default=False)
    end_branch_label = models.TextField(null=True)
    category = models.TextField(null=True)
    unit = models.TextField(null=True)

    class Meta:  # pylint: disable=C0111,W0232
        db_table = 'riskr\".\"loss_curve'


class LossCurveData(models.Model):
    '''
    Holds the probabilities of exceedance for a given loss curve
    '''

    loss_curve = models.ForeignKey("LossCurve")
    asset_ref = models.TextField()
    losses = FloatArrayField()
    poes = FloatArrayField()
    location = models.PointField(srid=4326)

    class Meta:  # pylint: disable=C0111,W0232
        db_table = 'riskr\".\"loss_curve_data'


class AggregateLossCurveData(models.Model):
    '''
    Holds the probabilities of exceedance for the whole exposure model
    '''

    loss_curve = models.ForeignKey("LossCurve")
    losses = FloatArrayField()
    poes = FloatArrayField()

    class Meta:  # pylint: disable=C0111,W0232
        db_table = 'riskr\".\"aggregate_loss_curve_data'


class CollapseMap(models.Model):
    '''
    Holds metadata for the collapse map
    '''

    output = models.ForeignKey("Output")
    exposure_model = models.ForeignKey("ExposureModel")

    class Meta:  # pylint: disable=C0111,W0232
        db_table = 'riskr\".\"collapse_map'


class CollapseMapData(models.Model):
    '''
    Holds the actual data for the collapse map
    '''

    collapse_map = models.ForeignKey("CollapseMap")
    asset_ref = models.TextField()
    value = models.FloatField()
    std_dev = models.FloatField()
    location = models.PointField(srid=4326)

    class Meta:  # pylint: disable=C0111,W0232
        db_table = 'riskr\".\"collapse_map_data'


class BCRDistribution(models.Model):
    '''
    Holds metadata for the benefit-cost ratio distribution
    '''

    output = models.ForeignKey("Output")
    exposure_model = models.ForeignKey("ExposureModel")

    class Meta:  # pylint: disable=C0111,W0232
        db_table = 'riskr\".\"bcr_distribution'


class BCRDistributionData(models.Model):
    '''
    Holds the actual data for the benefit-cost ratio distribution
    '''

    bcr_distribution = models.ForeignKey("BCRDistribution")
    asset_ref = models.TextField()
    bcr = models.FloatField()
    location = models.PointField(srid=4326)

    class Meta:  # pylint: disable=C0111,W0232
        db_table = 'riskr\".\"bcr_distribution_data'


## Tables in the 'oqmif' schema.


class ExposureModel(models.Model):
    '''
    A risk exposure model
    '''

    owner = models.ForeignKey("OqUser")
    name = models.TextField()
    description = models.TextField(null=True)
    category = models.TextField()
    unit = models.TextField()
    last_update = models.DateTimeField(editable=False, default=datetime.utcnow)

    class Meta:  # pylint: disable=C0111,W0232
        db_table = 'oqmif\".\"exposure_model'


class ExposureData(models.Model):
    '''
    Per-asset risk exposure data
    '''

    exposure_model = models.ForeignKey("ExposureModel")
    asset_ref = models.TextField()
    value = models.FloatField()
    vulnerability_function = models.ForeignKey("VulnerabilityFunction")
    structure_type = models.TextField(null=True)
    retrofitting_cost = models.FloatField(null=True)
    last_update = models.DateTimeField(editable=False, default=datetime.utcnow)
    site = models.PointField(srid=4326)

    class Meta:  # pylint: disable=C0111,W0232
        db_table = 'oqmif\".\"exposure_data'


## Tables in the 'riski' schema.


class VulnerabilityModel(models.Model):
    '''
    A risk vulnerability model
    '''

    owner = models.ForeignKey("OqUser")
    name = models.TextField()
    description = models.TextField(null=True)
    IMT_CHOICES = (
        ('pga', 'Peak Ground Acceleration'),
        ('sa', 'Spectral Acceleration'),
        ('pgv', 'Peak Ground Velocity'),
        ('pgd', 'Peak Ground Displacement'),
    )
    imt = models.TextField(choices=IMT_CHOICES)
    imls = FloatArrayField()
    category = models.TextField()
    last_update = models.DateTimeField(editable=False, default=datetime.utcnow)

    class Meta:  # pylint: disable=C0111,W0232
        db_table = 'riski\".\"vulnerability_model'


class VulnerabilityFunction(models.Model):
    '''
    A risk vulnerability function
    '''

    vulnerability_model = models.ForeignKey("VulnerabilityModel")
    vf_ref = models.TextField()
    loss_ratios = FloatArrayField()
    covs = FloatArrayField()
    last_update = models.DateTimeField(editable=False, default=datetime.utcnow)

    class Meta:  # pylint: disable=C0111,W0232
        db_table = 'riski\".\"vulnerability_function'<|MERGE_RESOLUTION|>--- conflicted
+++ resolved
@@ -33,17 +33,10 @@
         return 'float[]'
 
     def get_prep_value(self, value):
-<<<<<<< HEAD
-        if value is None:
-            return None
-        else:
-            return "{" + ', '.join(str(v) for v in value) + "}"
-=======
         if value:
             return "{" + ', '.join(str(v) for v in value) + "}"
         else:
             return None
->>>>>>> 29460dce
 
 
 ## Tables in the 'admin' schema.
@@ -482,10 +475,6 @@
     )
     job_type = models.TextField(choices=JOB_TYPE_CHOICES)
     upload = models.ForeignKey('Upload', null=True)
-<<<<<<< HEAD
-=======
-    region_grid_spacing = models.FloatField()
->>>>>>> 29460dce
     min_magnitude = models.FloatField(null=True)
     investigation_time = models.FloatField(null=True)
     COMPONENT_CHOICES = (
