# -*- coding: utf-8 -*-

# Copyright (c) 2010-2011, GEM Foundation.
#
# OpenQuake is free software: you can redistribute it and/or modify
# it under the terms of the GNU Lesser General Public License version 3
# only, as published by the Free Software Foundation.
#
# OpenQuake is distributed in the hope that it will be useful,
# but WITHOUT ANY WARRANTY; without even the implied warranty of
# MERCHANTABILITY or FITNESS FOR A PARTICULAR PURPOSE.  See the
# GNU Lesser General Public License version 3 for more details
# (a copy is included in the LICENSE file that accompanied this code).
#
# You should have received a copy of the GNU Lesser General Public License
# version 3 along with OpenQuake.  If not, see
# <http://www.gnu.org/licenses/lgpl-3.0.txt> for a copy of the LGPLv3 License.

# vim: tabstop=4 shiftwidth=4 softtabstop=4

"""
Probabilistic Event Mixin: defines the behaviour of a Job. Calls the
compute_risk task
"""

from numpy import zeros

from celery.exceptions import TimeoutError

from openquake import kvs
from openquake import logs
from openquake import shapes

from openquake.job.mixins import Mixin

from openquake.risk import probabilistic_event_based as prob
from openquake.parser import vulnerability

from openquake.risk.job import aggregate_loss_curve
from openquake.risk.job import general

from openquake.db import models
from openquake.job import config as job_config

LOGGER = logs.LOG


class ProbabilisticEventMixin(Mixin):
    """Mixin for Probalistic Event Risk Job."""

<<<<<<< HEAD
    def __init__(self, *args, **kwargs):
        Mixin.__init__(self, *args, **kwargs)
        self.vuln_curves = None

    @general.preload
    @general.output
=======
>>>>>>> 0b972bfc
    def execute(self):
        """Execute the job."""
        general.preload(self)

        aggregate_curve = prob.AggregateLossCurve()

        tasks = []
        for block_id in self.job_profile.blocks_keys:
            LOGGER.debug("Starting task block, block_id = %s of %s"
                    % (block_id, len(self.blocks_keys)))

            tasks.append(general.compute_risk.delay(self.job_profile.job_id,
                                                    block_id))

        for task in tasks:
            try:
                task.wait()

                aggregate_curve.append(task.result)
            except TimeoutError:
                # TODO(jmc): Cancel and respawn this task
                return

        if self.is_benefit_cost_ratio():
            general.write_output_bcr(self)
            return

        curve = aggregate_curve.compute(self._tses(), self._time_span())
        aggregate_loss_curve.plot_aggregate_curve(self, curve)

        general.write_output(self)

    def _tses(self):
        """Return the time representative of the Stochastic Event Set
        specified for this job."""

        # TODO (ac): Confirm this works regardless of the method of hazard calc
        histories = int(
            self.job_profile.params["NUMBER_OF_SEISMICITY_HISTORIES"])
        realizations = int(
            self.job_profile.params["NUMBER_OF_LOGIC_TREE_SAMPLES"])
        num_ses = histories * realizations

        return num_ses * self._time_span()

    def _time_span(self):
        """Return the time span specified for this job."""
        return float(self.job_profile.params["INVESTIGATION_TIME"])

    def _gmf_db_list(self, job_id):  # pylint: disable=R0201
        """Returns a list of the output IDs of all computed GMFs"""

        ids = models.Output.objects.filter(
            oq_calculation=job_id, output_type='gmf').values_list('id',
                                                                  flat=True)

        return list(ids)

    def _get_db_gmf(self, gmf_id):
        """Returns a field for the given GMF"""
        grid = self.job_profile.region.grid
        field = zeros((grid.rows, grid.columns))

        gmf_sites = models.GmfData.objects.filter(output=gmf_id)

        for gmf_site in gmf_sites:
            loc = gmf_site.location
            site = shapes.Site(loc.x, loc.y)
            grid_point = grid.point_at(site)

            field[grid_point.row][grid_point.column] = gmf_site.ground_motion

        return shapes.Field(field)

    def _sites_to_gmf_keys(self, sites):
        """Returns the GMF keys "row!col" for the given site list"""
        keys = []

        for site in sites:
            risk_point = self.job_profile.region.grid.point_at(site)
            key = "%s!%s" % (risk_point.row, risk_point.column)
            keys.append(key)

        return keys

    def _get_db_gmfs(self, sites, job_id):
        """Aggregates GMF data from the DB by site"""
        all_gmfs = self._gmf_db_list(job_id)
        gmf_keys = self._sites_to_gmf_keys(sites)
        gmfs = dict((k, []) for k in gmf_keys)

        for gmf_id in all_gmfs:
            field = self._get_db_gmf(gmf_id)

            for key in gmfs.keys():
                (row, col) = key.split("!")
                gmfs[key].append(field.get(int(row), int(col)))

        return gmfs

    def _get_kvs_gmfs(self, sites, histories, realizations):
        """Aggregates GMF data from the KVS by site"""
        gmf_keys = self._sites_to_gmf_keys(sites)
        gmfs = dict((k, []) for k in gmf_keys)

        for i in range(0, histories):
            for j in range(0, realizations):
                key = kvs.tokens.stochastic_set_key(
                    self.job_profile.job_id, i, j)
                fieldset = shapes.FieldSet.from_json(kvs.get(key),
                    self.region.grid)

                for field in fieldset:
                    for key in gmfs.keys():
                        (row, col) = key.split("!")
                        gmfs[key].append(field.get(int(row), int(col)))

        return gmfs

    def is_benefit_cost_ratio(self):
        """
        Return True if current calculation mode is Benefit-Cost Ratio.
        """
        return (self.job_profile.params[job_config.CALCULATION_MODE]
                == job_config.BCR_EVENT_BASED_MODE)

    def slice_gmfs(self, block_id):
        """Load and collate GMF values for all sites in this block. """
        block = general.Block.from_kvs(block_id)
        gmfs = self._get_db_gmfs(block.sites, self.job_profile.job_id)

        for key, gmf_slice in gmfs.items():
            (row, col) = key.split("!")
            key_gmf = kvs.tokens.gmf_set_key(self.job_profile.job_id, col, row)
            LOGGER.debug("GMF_SLICE for %s X %s : \n\t%s" % (
                    col, row, gmf_slice))
            gmf = {"IMLs": gmf_slice, "TSES": self._tses(),
                    "TimeSpan": self._time_span()}
            kvs.set_value_json_encoded(key_gmf, gmf)

    def compute_risk(self, block_id):
        """
        Perform calculation and store the result in the kvs.

        Calls either :meth:`_compute_bcr` or :meth:`_compute_loss` depending
        on the calculation mode.
        """
        if self.is_benefit_cost_ratio():
            return self._compute_bcr(block_id)
        else:
            return self._compute_loss(block_id)

    def _compute_loss(self, block_id):
        """Compute risk for a block of sites, that means:

        * loss ratio curves
        * loss curves
        * conditional losses
        * (partial) aggregate loss curve
        """

        self.slice_gmfs(block_id)

        self.vuln_curves = vulnerability.load_vuln_model_from_kvs(
            self.job_profile.job_id)

        block = general.Block.from_kvs(block_id)

        # aggregate the losses for this block
        aggregate_curve = prob.AggregateLossCurve()

        for point in block.grid(self.region):
            key = kvs.tokens.gmf_set_key(self.job_profile.job_id, point.column,
                                         point.row)
            gmf_slice = kvs.get_value_json_decoded(key)

            asset_key = kvs.tokens.asset_key(
                self.job_profile.job_id, point.row, point.column)

            for asset in kvs.get_list_json_decoded(asset_key):
                LOGGER.debug("Processing asset %s" % (asset))

                # loss ratios, used both to produce the curve
                # and to aggregate the losses
                loss_ratios = self.compute_loss_ratios(asset, gmf_slice)

                loss_ratio_curve = self.compute_loss_ratio_curve(
                    point.column, point.row, asset, gmf_slice, loss_ratios)

                aggregate_curve.append(loss_ratios * asset["assetValue"])

                if loss_ratio_curve:
                    loss_curve = self.compute_loss_curve(
                        point.column, point.row, loss_ratio_curve, asset)

                    for loss_poe in general.conditional_loss_poes(
                        self.job_profile.params):

                        general.compute_conditional_loss(
                                self.job_profile.job_id, point.column,
                                point.row, loss_curve, asset, loss_poe)

        return aggregate_curve.losses

    def _compute_bcr(self, block_id):
        """
        Calculate and store in the kvs the benefit-cost ratio data for block.

        A value is stored with key :func:`openquake.kvs.tokens.bcr_block_key`.
        See :func:`openquake.risk.job.general.compute_bcr_for_block` for result
        data structure spec.
        """
        self.slice_gmfs(block_id)

        points = list(general.Block.from_kvs(block_id).grid(
            self.job_profile.region))
        gmf_slices = dict(
            (point.site, kvs.get_value_json_decoded(
                 kvs.tokens.gmf_set_key(self.job_profile.job_id, point.column,
                                        point.row)
            ))
            for point in points
        )
        epsilon_provider = general.EpsilonProvider(self.job_profile.params)

        def get_loss_curve(point, vuln_function, asset):
            "Compute loss curve basing on GMF data"
            gmf_slice = gmf_slices[point.site]
            loss_ratios = prob.compute_loss_ratios(
                vuln_function, gmf_slice, epsilon_provider, asset)
            loss_ratio_curve = prob.compute_loss_ratio_curve(
                vuln_function, gmf_slice, epsilon_provider, asset,
                self._get_number_of_samples(), loss_ratios=loss_ratios)
            return loss_ratio_curve.rescale_abscissae(asset["assetValue"])

        result = general.compute_bcr_for_block(self.job_profile.job_id, points,
            get_loss_curve, float(self.job_profile.params['INTEREST_RATE']),
            float(self.job_profile.params['ASSET_LIFE_EXPECTANCY'])
        )

        bcr_block_key = kvs.tokens.bcr_block_key(self.job_profile.job_id,
                                                 block_id)
        kvs.set_value_json_encoded(bcr_block_key, result)
        LOGGER.debug('bcr result for block %s: %r', block_id, result)
        return True

    def compute_loss_ratios(self, asset, gmf_slice):
        """For a given asset and ground motion field, computes
        the loss ratios used to obtain the related loss ratio curve
        and aggregate loss curve."""

        epsilon_provider = general.EpsilonProvider(self.job_profile.params)

        vuln_function = self.vuln_curves.get(
            asset["taxonomy"], None)

        if not vuln_function:
            LOGGER.error(
                "Unknown vulnerability function %s for asset %s"
                % (asset["taxonomy"], asset["assetID"]))

            return None

        return prob.compute_loss_ratios(
            vuln_function, gmf_slice, epsilon_provider, asset)

    def compute_loss_ratio_curve(
            self, col, row, asset, gmf_slice, loss_ratios):
        """Compute the loss ratio curve for a single asset."""

        vuln_function = self.vuln_curves.get(
            asset["taxonomy"], None)

        if not vuln_function:
            LOGGER.error(
                "Unknown vulnerability function %s for asset %s"
                % (asset["taxonomy"], asset["assetID"]))

            return None

        epsilon_provider = general.EpsilonProvider(self.job_profile.params)

        loss_ratio_curve = prob.compute_loss_ratio_curve(
                vuln_function, gmf_slice, epsilon_provider, asset,
                self._get_number_of_samples(), loss_ratios=loss_ratios)

        # NOTE (jmc): Early exit if the loss ratio is all zeros
        if not False in (loss_ratio_curve.ordinates == 0.0):
            return None

        key = kvs.tokens.loss_ratio_key(
            self.job_profile.job_id, row, col, asset["assetID"])

        kvs.get_client().set(key, loss_ratio_curve.to_json())

        LOGGER.debug("Loss ratio curve is %s, write to key %s" %
                (loss_ratio_curve, key))

        return loss_ratio_curve

    def _get_number_of_samples(self):
        """Return the number of samples used to compute the loss ratio
        curve specified by the PROB_NUM_OF_SAMPLES parameter.

        Return None if the parameter is not specified, or empty or
        the value can't be casted to int.
        """

        number_of_samples = None
        raw_value = getattr(self, "PROB_NUM_OF_SAMPLES", None)

        if raw_value:
            try:
                number_of_samples = int(raw_value)
            except ValueError:
                LOGGER.error("PROB_NUM_OF_SAMPLES %s can't be converted "
                             "to int, using default value..." % raw_value)

        return number_of_samples

    def compute_loss_curve(self, column, row, loss_ratio_curve, asset):
        """Compute the loss curve for a single asset."""

        if asset is None:
            return None

        loss_curve = loss_ratio_curve.rescale_abscissae(asset["assetValue"])

        key = kvs.tokens.loss_curve_key(
            self.job_profile.job_id, row, column, asset["assetID"])

        LOGGER.debug("Loss curve is %s, write to key %s" % (loss_curve, key))
        kvs.get_client().set(key, loss_curve.to_json())

        return loss_curve


general.RiskJobMixin.register("Event Based", ProbabilisticEventMixin)
general.RiskJobMixin.register("Event Based BCR", ProbabilisticEventMixin)<|MERGE_RESOLUTION|>--- conflicted
+++ resolved
@@ -48,15 +48,10 @@
 class ProbabilisticEventMixin(Mixin):
     """Mixin for Probalistic Event Risk Job."""
 
-<<<<<<< HEAD
     def __init__(self, *args, **kwargs):
         Mixin.__init__(self, *args, **kwargs)
         self.vuln_curves = None
 
-    @general.preload
-    @general.output
-=======
->>>>>>> 0b972bfc
     def execute(self):
         """Execute the job."""
         general.preload(self)
