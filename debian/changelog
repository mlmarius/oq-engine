--- conflicted
+++ resolved
@@ -1,12 +1,9 @@
   [Michele Simionato]
-<<<<<<< HEAD
   * Deprecated inferring the intensity measure levels from the risk functions
-=======
   * Removed the deprecated generation of loss curves and maps for each asset
     from the event_based_risk calculator
   * Fixed a too strict check on the minimum intensities of parent an child
     calculations
->>>>>>> 00c5d2dd
   * Extended the ebrisk calculator to compute at the same time both the
     aggregate curves by tag and the total curves
 
