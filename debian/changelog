  [Michele Simionato]
  * Extended the RtreeFilter to work on all sources; removed the Tile class
  * Introduced an optional RtreeFilter for fast filtering of the sites by
    point sources, based on the source bounding box

  [Graeme Weatherill]
  * Adds/Modifies Ry0 and Rx calculator for multi-surface typology using the Generalized Coordinate System (GC2)
<<<<<<< HEAD
  * Implements the European GMPE of Kotha et al. (2016), the SaRotD100 GMPE of Hong & Goda (2007) and the Arias Intensity GMPE of Trvasarou et al. (2003)
=======
>>>>>>> fcecdaec

  [Michele Simionato]
  * The `SourceSitesFilter` is now used by default in `pmap_from_grp`
  * Added a simple argument parser in baselib
  * Replaced pydoc.locate with a call to importlib to work around a QGIS issue
  * Fixed the encode/decode functions in baselib.python3compat

  [Daniele Viganò]
  * Added Python 3 compatibility to speedups

  [Trevor Allen/Graeme Weatherill]
  * Adds Queen Charlotte strike slip magnitude scaling relation (WC1994_QCSS)

python-oq-hazardlib (0.20.0-0~precise01) precise; urgency=low
  [Yen-Shin Chen]
  * Fixed the rupture count in simple fault while multiple hypocenter locations or slip directions assigned.

  [Michele Simionato]
  * Fixed the serialization on HDF5 of dictionaries with keys containing slashes
  * Renamed Imtls -> DictArray
  * Removed the .id attribute from the Site class

  [Graeme Weatherill]
  * Updates coefficients to Montalva et al. GMPE and updates year to 2016

  [Michele Simionato]
  * Added a Tile class to filter efficiently point sources
  * Removed the function `hazard_curve.hazard_curves` that has been
    deprecated from November 2014
  * Fixed the string representation of GSIM instances: this solves a serious
    bug in the GMPETable
  * Removed the rupture_site_filter where it was not used

  [Daniele Viganò]
  * Added support for Ubuntu 16.04 (xenial) packages

  [Michele Simionato]
  * Major change to the GmfCalculator API

  [Matteo Nastasi]
  * Backport of libhdf5 and h5py for ubuntu 'precise' serie

  [Michele Simionato]
  * Added a PickleableSequence class to serialize Python objects on HDF5

  [Graeme Weatherill]
  * Fixes Z1.0 units bug in Abrahamson, Silva and Kamai (2014)
  * Added modifications to Zhao (2006) inslab GMPE and implements
    Atkinson (2008') - needed for 2014 US NSHMP

  [Michele Simionato]
  * Improved the validity check on the Intensity Measure Type
  * Showing the `calc_id` in Monitor instances string representation
  * Added a h5py.File subclass to manage the serialization of objects
    satisfying the HDF5 protocol used by the OpenQuake software
  * Added a LiteralAttrs class to serialize literal attributes on HDF5
  * Added to the Monitor the ability to send commands

 -- Matteo Nastasi (GEM Foundation) <nastasi@openquake.org>  Tue, 21 Jun 2016 13:10:35 +0200

python-oq-hazardlib (0.19.0-0~precise01) precise; urgency=low

  [Nick Ackerley]
  * Added Japan regionalization to GMPE of Atkinson & Boore (2003).

  [Michele Simionato]
  * Using 32 bit floats for the GMFs, instead of 64, to save memory

 -- Matteo Nastasi (GEM Foundation) <nastasi@openquake.org>  Wed, 02 Mar 2016 10:51:43 +0100

python-oq-hazardlib (0.18.0-0~precise01) precise; urgency=low

  [Yen-Shin Chen]
  * Fix a bug in ChiouYoungs2014NearFaultEffect

  [Daniele Viganò, Matteo Nastasi]
  * Updates Copyrights to 2016 and uniformize them

  [Michele Simionato]
  * SiteCollection instances are now serializable in HDF5 format

  [Graeme Weatherill]
  * Adds `arbitrary' magnitude frequency distribution
  * Adds version of NSHMP Western US (NGA West) GMPEs to calculated the
    weighted mean of the epistemic uncertainty adjustment factor

  [Nick Ackerley]
  * Added Japan regionalization to GMPE of Atkinson & Boore (2003).
  * Implemented GMPE of Kanno et al. (2006) for shallow and deep earthquakes.
  * Implemented GMPE of Raghukanth & Iyengar (2007) for stable continental
    regions of peninsular India.
  * Implemented GMPE of Nath (2012) for anomalous interface subduction in the
    intraplate margin of the Shillong plateau in India.
  * Implemented GMPE of Gupta (2010) for Indo-Burmese intraslab subduction.
  * Implemented GMPE of Sharma et al. (2009) for active shallow crust of
    Indian Himalayas.
  * Give more feedback in error messages on validation.

  [Michele Simionato]
  * Added a .weight property to sources, as well as a .num_ruptures attribute
  * The GMPETable now understands paths relative to a directory GMPE_DIR

  [Graeme Weatherill]
  * Implements Drouet (2015) GMPE for Brazil
  * Revises Montalva et al. (2015) GMPE (on author's advice)

  [Silvia Canessa]
  * Adds Dowrick and Rhoades 2005 GMPE

  [Michele Simionato]
  * Fixed the equality check for SiteCollections: now all of the parameters
    are compared, not only lons and lats.

  [Yen-Shin Chen]
  * Modified the hypocentre_patch_index method to obtain the best solution

 -- Matteo Nastasi (GEM Foundation) <nastasi@openquake.org>  Mon, 15 Feb 2016 11:27:19 +0100

python-oq-hazardlib (0.17.0-0~precise01) precise; urgency=low

  [Michele Simionato]
  * Avoided doing the rupture filtering twice
  * Optimized the case of multiple GSIMs by instantiating the
    ruptures/sites/distances contexts only once

 -- Matteo Nastasi (GEM Foundation) <nastasi@openquake.org>  Mon, 14 Dec 2015 09:46:06 +0100

python-oq-hazardlib (0.16.0-0~precise01) precise; urgency=low

  [Graeme Weatherill]
  * Adds methods for modifying the geometry configurations of the fault sources
  * Adds Allen, Wald and Worden (2012) Intensity Prediction Equation

  [Michele Simionato]
  * Refactored atkinson_boore_2003 classes to avoid unneeded instantiation

  [Matteo Nastasi]
  * Imposed version for python-h5py dependency, Ubuntu 12.04 will use
    backported version from GEM repository

  [Graeme Weatherill]
  * Adds Montalva et al. (2015) GMPE

  [Robin Gee]
  * Adds Tusa and Langer (2015) GMPE

 -- Matteo Nastasi (GEM Foundation) <nastasi@openquake.org>  Tue, 17 Nov 2015 10:31:52 +0100

python-oq-hazardlib (0.15.0-0~precise01) precise; urgency=low

  [Yen-Shin Chen]
  * Surface: fix bug for dipping fault in get_fault_patch_vertices method

  [Graeme Weatherill]
  * Adds support for GMPEs to be implemented in the form of HDF5 binary tables
  * Adds '__repr__' method to scalerel and MFD base classes

  [Michele Simionato]
  * Now hazardlib unofficially supports Python 3
  * Added support for python setup.py test

  [Graeme Weatherill]
  * Adds the 'upper' and 'lower' epistemic uncertainty corrections for the
    NGA West 2 GMPEs used in the 2014 US National Seismic Hazard Map
  
  [Michele Simionato]
  * Fixed the filtering of site IDs
  * hazardlib now requires h5py

  [Graeme Weatherill]
  * Adds Atkinson & Macias (2009) Subduction Interface GMPE

  [Yen-Shin Chen]
  * Rupture: fix bug in get_dppvalue

  [Graeme Weatherill]
  * Adds 'sample' method to PMF class

  [Matteo Nastasi]
  * Packaging system improvement

  [Yen-Shin Chen]
  * Rupture: adds 'rupture_slip_direction' slot
  * Simple fault: Adds 'hypo_list' and 'slip_list' slot
  * Adds 'rcdpp' slot to DistanceContext object
  * ParametricProbabilisticRupture: adds 'rupture_slip_direction' slot and get_dppvalue, get_cdppvalue method
  * Implements near fault effect- directivity adaptation of Chiou & Youngs 2014

 -- Matteo Nastasi (GEM Foundation) <nastasi@openquake.org>  Wed, 23 Sep 2015 14:28:50 +0200

python-oq-hazardlib (0.14.0-0~precise01) precise; urgency=low

  [Matteo Nastasi, Daniele Viganò]
  * Add binary package support for both Ubuntu 12.04 (Precise)
    and Ubuntu 14.04 (Trusty)

  [Michele Simionato]
  * Introduced a compact representation of the GMFs as a single array

  [Graeme Weatherill]
  * Implements Dost et al (2004) Induced Seismicity GMPE
  * Implements Atkinson (2015) Induced Seismicity GMPE
  * Adds new tectonic region type "Induced" to constants

  [Graeme Weatherill]
  * Adds 'hypo_loc' slot to RuptureContext object
  * Implements Abrahamson et al. (2015) BC Hydro GMPE
  * Adds backarc term to the Site and SiteCollection object

  [Marco Pagani]
  * Fixes a bug in the calculation of the hanging wall term of the Abrahamson
    et al. (2014)

  [Yen-Shin Chen]
  * Simple fault: added a method to finds the index of the fault patch including the hypocentre.
  * Base surface: fixes mesh input in get_hypo_location method
  * Near fault: implementing the Chiou & Spudich(2014) direcitivty model, the methods needed in the model.

  [Yen-Shin Chen]
  * Simple fault: added a method to retrieve the vertexes of a patch given its index
  * Base surface: added a method to get a set of point representing a resampled top edge

 -- Matteo Nastasi (GEM Foundation) <nastasi@openquake.org>  Thu, 07 May 2015 09:34:15 +0200

python-oq-hazardlib (0.13.1-0) precise; urgency=low

  [Graeme Weatherill]
  * Fixes area hypocentral depth bug

 -- Matteo Nastasi (GEM Foundation) <nastasi@openquake.org>  Mon, 02 Mar 2015 09:40:47 +0100

python-oq-hazardlib (0.13.0-0) precise; urgency=low

  [Marco Pagani]
  * Implements Ask2014 GMPE

  [Graeme Weatherill]
  * Implements Rietbrock et al (2013) GMPE

  [Yen-Shin Chen]
  * enable to change the hypocentre location.

  [Marco Pagani]
  * Gridsource added

  [Michele Simionato]
  * Added a test sensitive to the underlying distance libraries

  [Marco Pagani]
  * Ry0 support

  [Graeme Weatherill]
  * Implements Bindi et al (2014) GMPE

  [Laurentiu Danciu]
  * Implements Cf2008 for Swiss GMPE

  [Graeme Weatherill]
  * Implements Cauzzi et al (2014) GMPE
  * Implements PEER adaptation of Chiou & Youngs 2014

 -- Matteo Nastasi (GEM Foundation) <nastasi@openquake.org>  Wed, 25 Feb 2015 16:04:03 +0100

python-oq-hazardlib (0.12.1-0) precise; urgency=low

  * consistency in version management between debian/ubuntu package and
    library from git sources

 -- Matteo Nastasi (GEM Foundation) <nastasi@openquake.org>  Thu, 18 Dec 2014 15:02:40 +0100

python-oq-hazardlib (0.12.0-0) precise; urgency=low

  * Bugs fixed in 0.12.0 release: http://goo.gl/GjbF2r
  * Adds "set_mfd" function to modify Evenly Discretized MFD
  * Implements Campbell & Bozorgnia (2014) NGA-West 2 GMPE
  * Now ParametricProbabilisticRupture is unpickled correctly
  * Magnitude scaling for subduction, Strasser et al. (2010)
  * Added some utilities which are useful when implementing hazard
    calculators in commonlib
  * results in terms of g
  * Implements the Bindi et al. (2011) GMPE (Cleaned up implementation from
    Francesco Martinelli, INGV: https://github.com/gem/oq-hazardlib/pull/254)
  * Added to each source the optional attributes trt_model_id, weight, seed
  * Modify get_fault_vertices_3d in simple_fault.py and the test
  * Introduced the max_distance concept in the GeographicObjects class
  * Ef2013ch
  * This is making sure that the current CY2008 is not modified Small fixes to
    documentation Small fixes to documentation update utils_swiss_gmpe CY2008
    added a new class _swiss.py, pep8 pass ZH2006 - added a new
    class - zh2006_swiss CY2008Swiss - p8p fixes
    CY2008Swiss - adjusted single_sigma, upgrade of swiss_utils.py to cover
    these adjustments CY2008 adjusted, without test ZH2006Swiss - intendation
    error fixed ZH2006Swiss - minor fix -OQ ready ZH2006Swiss - minor fix -OQ
    ready ZH2006Swiss - single station sigma adjusted -OQ ready CY2008Swiss
    test and tables clean -up CY2008 extended and adjusted GMPE for use in the
    new Swiss Hazard Model [2014] ZH2006Swiss copyrights update ZH2006Swiss
    pep8 fixes ZH2006Swiss - embeded single-station logic-tree no pep8
    ZH2006Swiss - embeded single-station logic-tree no pep8
  * Cy2008ch
  * Zh2006ch
  * Implements Convertito et al. (2012) GMPE
  * Modifications of the Cauzzi and Faccioli (2008) for the Swiss Hazard model
  * Reverted the merge of the branch CF2008
  * Implements Boore, Stewart, Seyhan and Atkinson (2014) NGA-West 2 GMPE
  * Defines Swiss AB2010 to update std dev definiton
  * Cf2008
  * Changed the API of the GmfComputer
  * Fixed a link in a comment
  * add rst file for chiou_youngs_2014 GMPE
  * AkB2010 extended and adjusted for use in the new Swiss Hazard model [2014]
  * added Bradley 2013 GMPE
  * Make sure that context objects are not changed inside 'get_mean_and_stddevs'
  * Initial implementation of Chiou & Youngs (2014) GMPE
  * Initial implementation of Megawati & Pan (2010) GMPE
  * Adding get_fault_vertexes_3d in hazardlib/geo/surface/simple_fault.py
  * added NZ specific McVerry et al 2006 GMPE for Asc, SInter, SSlab and Volc
  * Implements Fukushima & Tanaka (1990) GMPE for PGA
  * Extend rup context
  * added validation mechanism to ComplexFaultSurface
  * Added a class to extract the closest object
  * added class method to construct planar surfaces from corner points
  * Support for nonparametric sources and a bit of cleanup
  * Add tox.ini config for easy test running
  * Implement corrections for Si & Midorikawa 1999 GMPE
  * imt.from_string now returns a ValueError and can be used as a validator
  * Rx investigation
  * Made the GmfComputer more debuggable
  * Provide a meaningful error message when a correlation model is provided
    together with a GMPE without inter/intra stddevs
  * extend SiteContext to accept also sites coordinates (lons and lats)
  * Add "contributors" file
  * Add test run instructions to README
  * Separates correlation model from distance calculation
  * Add a debug flag to enable set -x in packager.sh
  * Changed the GmfComputer to work with several GSIMs at the time
  * Solved a long standing bug with inconsistent unpickling of the IMTs
  * Introduce a GmfComputer class calling gsim.make_context only once
  * Cleanup of the filtering and removed unused code
  * replaced repi with rjb in Boore et al. 1993 GMPE
  * fixed bug in as1997 and re-arranged data to let the bug showing up
  * fixed sadigh 1997 GMPE when mag > 8.5
  * Abrahamson and Silva 1997 GMPE
  * Garcia et al. 2005 GMPE
  * Fixes the Lin 2009
  * Campbell and Bozorgnia 2003 GMPE
  * Climent94
  * Implements comprehensive Akkar et al. (2014) GMPE set
  * Added a SiteCollection.indices property
  * Deprecation mechanism for GSIM classes
  * Fix branch var to be compliant within the new CI git plugin
  * Light weight site collection
  * Updates Copyright to 2014
  * Fixed sphinx build
  * Magnitude conversion equation in Atkinson & Boore 1995 GMPE
  * Replaced the method mfd.get_min_mag with a method mfd.get_min_max_mag
  * fix-frankel
  * Optimize disagg
  * Expand the result of calc.gmf.ground_motion_fields only if a nontrivial
    filtering function is passed
  * Ceus gmpes
  * Implements the Douglas et al. (2013) GMPE (Stochastic)
  * fixed doc
  * Add the Tavakoli and Pezeshk (2005) GMPE
  * Youngs et al. 1997 for NSHMP 2008 US model
  * Added a dictionary pmf_map
  * Zhao et al. 2006 for NSHMP 2008 US model
  * Atkinson and Boore 2003 GMPEs
  * geomatrix 1993 GMPE for subduction intraslab
  * somerville et al. 2001 GMPE
  * Implement Silva et al. 2002 GMPE
  * Implement Atkinson and Boore 2006 GMPE for 2008 US model
  * Frankel et al. 1996 GMPE
  * Toro et. al. 1997 GMPE as needed for the 2008 NSHMP-US model
  * Campbell 2003 GMPE for 2008 US hazard model
  * Add to the SiteCollection an array of site ids
  * Simplified SiteCollection.expand
  * We must not lose the traceback of exceptions
  * Added the method get_surface_vertexes
  * Remove 'time span' from stochastic event set and disaggregation calculators
  * Fixed a few links for Sphinx
  * Implement Non Parametric source and generalized hazard curve calculator
  * fixed bug with rupture and distance parameters definition
  * Added a __repr__ to source objects
  * Implemented count_ruptures method
  * Boore Atkinson 2011
  * Atkinson and Boore 1995 GMPE for Canada Model
  * Modifications to Youngs et al. 1997 GMPE for 2010 Western Canada Model
  * Berge-Thierry et al. 2003 GMPE
  * Implement Boore, Joyner and Fumal 1993 GMPE for 2010 Western Canada Model
  * Make Rx Distance calculation working properly with complex geometries
  * Atkinson and Boore 1995 GMPE
  * Implements the Boore, Joyner & Fumal (1997) GMPE
  * Moved the tests inside the package
  * IMT objects are now pickleable
  * Fixes header in Lin (2009) doc
  * Added the RotD50 horizontal component
  * Implements Lin (2009) GMPE for Active Shallow Faults in Taiwan
  * Fix rupture-sites distance filtering for point and area sources
  * Fix rupture distance filtering in Point and Area Source
  * better documentation for Akkar Bommer 2010 GMPE
  * Undo a false optimization in the SiteCollection.
  * Magniture-Area scaling relationship to mimic point ruptures
  * Implements GMPE of Pezeshk et al (2011) for Eastern North America
  * Create abstract classes to represent scaling relationships with
    uncertainties
  * Implements Campbell & Bozorgnia (2008) GMPE
  * Somerville et al. 2009 GMPE for Australia Hazard Model
  * Allen 2012 GMPE for Australia Hazard Model
  * Compute ground motion fields given the epsilons in input
  * Add __version__ to package init [r=matley] [f=*trivial]
  * CEUS 2011 magnitude scaling relationship [r=larsbutler]
  * Simple fault surface: better error messages for checking mesh dimensions
  * Pickeable sources

 -- Matteo Nastasi (GEM Foundation) <nastasi@openquake.org>  Wed, 10 Dec 2014 11:17:03 +0100

python-oq-hazardlib (0.11.0-0) precise; urgency=low

  * refactor algorithm for calculating planar surface coordinates (LP: #1190569)
  * Akkar et al2013
  * Add an .id attribute to Site objects (LP: #1184603)
  * Utils to get available Area/Magnitude Scaling relationships (LP: #1180421)
  * Added source and ruptures filtering to stochastic_event_set_poissonian
    (LP: #1178571)
  * Calculators report source_id on failure (LP: #1174207)
  * fixed bug in creation of complex fault surface crossing IDL (LP: #1176066)
  * fixed bug in get_orthographic_projection (LP: #1175545)
  * removed unneeded loop over sources in disaggregation calculator
    (LP: #1174692)
  * included amplification factor in Si&Midorikawa 1999 GMPE
  * Si and Midorikawa 1999
  * Add 'type' attr to MFD and source classes (LP: #1045711)
  * Restrict ComplexFaultSourceSurface to not pathological cases (LP: #1154024)
  * Rename CharacteristicSource to CharacteristicFaultSource
  * Characteristic source
  * Multi Surface
  * Fix for an obscure 'cascading union' use case in RectangularMesh
    (LP: #1133447)
  * Rect mesh enclosing poly bug
  * fixed unstable behaviour of method geodetic.intervals_between
  * Correction to the disaggregation equation (LP: #1116262)
  * fixed bug in calculation of faulting style correction term

 -- Matteo Nastasi (GEM Foundation) <nastasi@openquake.org>  Mon, 24 Jun 2013 16:01:28 +0200

python-oq-hazardlib (0.10.0-0) precise; urgency=low

  * Rename of the package and namespace refactoring

 -- Matteo Nastasi (GEM Foundation) <nastasi@openquake.org>  Sat, 09 Feb 2013 08:44:20 +0100

python-oq-hazardlib (0.9.1-1) precise; urgency=low

  * Upstream release

 -- Muharem Hrnjadovic <mh@foldr3.com>  Fri, 19 Oct 2012 09:13:25 +0200

python-oq-hazardlib (0.9-3) precise; urgency=low

  * Make sure the check_gsim.py module is included in the package

 -- Muharem Hrnjadovic <mh@foldr3.com>  Thu, 13 Sep 2012 09:25:39 +0200

python-oq-hazardlib (0.9-2) precise; urgency=low

  * switch architecture to "any" (due to C extension modules)

 -- Muharem Hrnjadovic <mh@foldr3.com>  Tue, 11 Sep 2012 12:12:34 +0200

python-oq-hazardlib (0.9-1) precise; urgency=low

  * Upstream release (LP: #1045213)

 -- Muharem Hrnjadovic <mh@foldr3.com>  Tue, 11 Sep 2012 08:26:10 +0200

python-oq-hazardlib (0.8-1) precise; urgency=low

  * Upstream release

 -- Muharem Hrnjadovic <mh@foldr3.com>  Thu, 19 Jul 2012 16:27:39 +0200<|MERGE_RESOLUTION|>--- conflicted
+++ resolved
@@ -5,10 +5,7 @@
 
   [Graeme Weatherill]
   * Adds/Modifies Ry0 and Rx calculator for multi-surface typology using the Generalized Coordinate System (GC2)
-<<<<<<< HEAD
   * Implements the European GMPE of Kotha et al. (2016), the SaRotD100 GMPE of Hong & Goda (2007) and the Arias Intensity GMPE of Trvasarou et al. (2003)
-=======
->>>>>>> fcecdaec
 
   [Michele Simionato]
   * The `SourceSitesFilter` is now used by default in `pmap_from_grp`
